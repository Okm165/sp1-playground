--- conflicted
+++ resolved
@@ -4,12 +4,7 @@
 /// The number of limbs in [Secp256k1AffinePoint].
 pub const N: usize = 16;
 
-<<<<<<< HEAD
-pub type Secp256k1AffinePoint = AffinePoint<Secp256k1Operations, NUM_WORDS>;
-
-=======
 /// An affine point on the Secp256k1 curve.
->>>>>>> 7e919f3f
 #[derive(Copy, Clone)]
 #[repr(align(4))]
 pub struct Secp256k1AffinePoint(pub [u32; N]);
@@ -21,15 +16,6 @@
         4212184248, 2621952143, 2793755673, 4246189128, 235997352, 1571093500, 648266853,
         1211816567,
     ];
-<<<<<<< HEAD
-
-    fn add_assign(limbs: &mut [u32; NUM_WORDS], other: &[u32; NUM_WORDS]) {
-        unsafe {
-            syscall_secp256k1_add(limbs.as_mut_ptr(), other.as_ptr());
-        }
-    }
-=======
->>>>>>> 7e919f3f
 
     fn new(limbs: [u32; N]) -> Self {
         Self(limbs)
