use clap::Parser;
use reth_primitives::B256;
use rsp_client_executor::{io::ClientExecutorInput, CHAIN_ID_ETH_MAINNET};
use std::path::PathBuf;

use sp1_sdk::{utils, ProverClient, SP1Stdin};

#[derive(Parser, Debug)]
struct Args {
    /// Whether or not to generate a proof.
    #[arg(long, default_value_t = false)]
    prove: bool,
}

fn load_input_from_cache(chain_id: u64, block_number: u64) -> ClientExecutorInput {
    let cache_path = PathBuf::from(format!("./input/{}/{}.bin", chain_id, block_number));
    let mut cache_file = std::fs::File::open(cache_path).unwrap();
    let client_input: ClientExecutorInput = bincode::deserialize_from(&mut cache_file).unwrap();

    client_input
}

fn main() {
    // Initialize the logger.
    utils::setup_logger();

    // Parse the command line arguments.
    let args = Args::parse();

    // Load the input from the cache.
    let client_input = load_input_from_cache(CHAIN_ID_ETH_MAINNET, 20526624);

    // Generate the proof.
    let client = ProverClient::new();

    // Setup the proving key and verification key.
    let (pk, vk) = client.setup(include_bytes!("../../program/elf/riscv32im-succinct-zkvm-elf"));

    // Write the block to the program's stdin.
    let mut stdin = SP1Stdin::new();
    let buffer = bincode::serialize(&client_input).unwrap();
    stdin.write_vec(buffer);

    // Only execute the program.
    let (mut public_values, execution_report) =
        client.execute(&pk.elf, stdin.clone()).run().unwrap();
    println!(
        "Finished executing the block in {} cycles",
        execution_report.total_instruction_count()
    );

    // Read the block hash.
    let block_hash = public_values.read::<B256>();
    println!("success: block_hash={block_hash}");

    // If the `prove` argument was passed in, actually generate the proof.
    // It is strongly recommended you use the network prover given the size of these programs.
    if args.prove {
        println!("Starting proof generation.");
<<<<<<< HEAD
        let proof = client.prove(&pk, stdin).core().run().expect("Proving should work.");
=======
        let proof = client.prove(&pk, stdin).run().expect("Proving should work.");
>>>>>>> e601239e
        println!("Proof generation finished.");

        client.verify(&proof, &vk).expect("proof verification should succeed");
    }
}<|MERGE_RESOLUTION|>--- conflicted
+++ resolved
@@ -57,11 +57,7 @@
     // It is strongly recommended you use the network prover given the size of these programs.
     if args.prove {
         println!("Starting proof generation.");
-<<<<<<< HEAD
-        let proof = client.prove(&pk, stdin).core().run().expect("Proving should work.");
-=======
         let proof = client.prove(&pk, stdin).run().expect("Proving should work.");
->>>>>>> e601239e
         println!("Proof generation finished.");
 
         client.verify(&proof, &vk).expect("proof verification should succeed");
