name: Testing Suite

on:
  workflow_dispatch:
    inputs:
      cpu_workloads:
        description: "list of cpu workloads to run"
        required: true
      cuda_workloads:
        description: "list of cuda workloads to run"
        required: true
      network_workloads:
        description: "list of network workloads to run"
        required: true
  merge_group:

<<<<<<< HEAD
=======
concurrency:
  group: ${{ github.workflow }}-${{ github.event.pull_request.number || github.ref }}
  cancel-in-progress: false

>>>>>>> c82798d0
jobs:
  test-cpu:
    strategy:
      matrix:
        workload: ${{ fromJSON(github.event.inputs.cpu_workloads) }}
    name: ${{ matrix.workload }} (cpu)
    runs-on: ["runs-on", "runner=64cpu-linux-x64", "spot=false", "run-id=${{ github.run_id }}"]
    steps:
      - name: Checkout sources
        uses: actions/checkout@v4

      - name: Setup CI
        uses: ./.github/actions/setup

      - name: Configure AWS credentials
        uses: aws-actions/configure-aws-credentials@v1
        with:
          aws-access-key-id: ${{ secrets.AWS_ACCESS_KEY_ID_S3 }}
          aws-secret-access-key: ${{ secrets.AWS_SECRET_ACCESS_KEY_S3 }}
          aws-region: us-west-2

      - name: Copy files from S3
        run: |
          mkdir -p workdir
          aws s3 cp s3://sp1-testing-suite/${{ matrix.workload }}/program.bin workdir/program.bin
          aws s3 cp s3://sp1-testing-suite/${{ matrix.workload }}/stdin.bin workdir/stdin.bin

      - name: Run sp1-perf
        uses: actions-rs/cargo@v1
        with:
          command: run
          toolchain: 1.81.0
          args: --release -p sp1-perf -- --program workdir/program.bin --stdin workdir/stdin.bin --mode cpu
        env:
          RUST_LOG: info
          RUSTFLAGS: -Copt-level=3 -Ctarget-cpu=native
          RUST_BACKTRACE: 1

  test-cuda:
    strategy:
      matrix:
        workload: ${{ fromJSON(github.event.inputs.cuda_workloads) }}
    name: ${{ matrix.workload }} (gpu)
    runs-on: ["runs-on", "family=g6.4xlarge", "ami=ami-0a63dc9cb9e934ba3", "spot=false", "run-id=${{ github.run_id }}"]
    steps:
    - name: Checkout sources
      uses: actions/checkout@v4

    - name: Setup CI
      uses: ./.github/actions/setup

    - name: Configure AWS credentials
      uses: aws-actions/configure-aws-credentials@v1
      with:
        aws-access-key-id: ${{ secrets.AWS_ACCESS_KEY_ID_S3 }}
        aws-secret-access-key: ${{ secrets.AWS_SECRET_ACCESS_KEY_S3 }}
        aws-region: us-west-2

    - name: Copy files from S3
      run: |
        mkdir -p workdir
        aws s3 cp s3://sp1-testing-suite/${{ matrix.workload }}/program.bin workdir/program.bin
        aws s3 cp s3://sp1-testing-suite/${{ matrix.workload }}/stdin.bin workdir/stdin.bin

    - name: Run sp1-perf
      uses: actions-rs/cargo@v1
      with:
        command: run
        toolchain: 1.81.0
        args: --release -p sp1-perf -- --program workdir/program.bin --stdin workdir/stdin.bin --mode cuda
      env:
        RUST_LOG: info
        RUSTFLAGS: -Copt-level=3 -Ctarget-cpu=native
        RUST_BACKTRACE: 1
        SP1_PROVER: cuda

  test-network:
    strategy:
      matrix:
        workload: ${{ fromJSON(github.event.inputs.network_workloads) }}
    name: ${{ matrix.workload }} (network)
    runs-on: ["runs-on", "runner=8cpu-linux-x64", "spot=false", "run-id=${{ github.run_id }}"]
    steps:
    - name: Checkout sources
      uses: actions/checkout@v4

    - name: Setup CI
      uses: ./.github/actions/setup

    - name: Configure AWS credentials
      uses: aws-actions/configure-aws-credentials@v1
      with:
        aws-access-key-id: ${{ secrets.AWS_ACCESS_KEY_ID_S3 }}
        aws-secret-access-key: ${{ secrets.AWS_SECRET_ACCESS_KEY_S3 }}
        aws-region: us-west-2

    - name: Copy files from S3
      run: |
        mkdir -p workdir
        aws s3 cp s3://sp1-testing-suite/${{ matrix.workload }}/program.bin workdir/program.bin
        aws s3 cp s3://sp1-testing-suite/${{ matrix.workload }}/stdin.bin workdir/stdin.bin

    - name: Run sp1-perf
      uses: actions-rs/cargo@v1
      with:
        command: run
        toolchain: 1.81.0
        args: --release -p sp1-perf --features native-gnark -- --program workdir/program.bin --stdin workdir/stdin.bin --mode network
      env:
        RUST_LOG: info
        RUSTFLAGS: -Copt-level=3 -Ctarget-cpu=native
        RUST_BACKTRACE: 1
        SP1_PROVER: network
        SP1_PRIVATE_KEY: ${{ secrets.SP1_PRIVATE_KEY }}
        PROVER_NETWORK_RPC: https://rpc-staging.succinct.xyz<|MERGE_RESOLUTION|>--- conflicted
+++ resolved
@@ -14,16 +14,10 @@
         required: true
   merge_group:
 
-<<<<<<< HEAD
-=======
-concurrency:
-  group: ${{ github.workflow }}-${{ github.event.pull_request.number || github.ref }}
-  cancel-in-progress: false
-
->>>>>>> c82798d0
 jobs:
   test-cpu:
     strategy:
+      fail-fast: false
       matrix:
         workload: ${{ fromJSON(github.event.inputs.cpu_workloads) }}
     name: ${{ matrix.workload }} (cpu)
@@ -61,6 +55,7 @@
 
   test-cuda:
     strategy:
+      fail-fast: false
       matrix:
         workload: ${{ fromJSON(github.event.inputs.cuda_workloads) }}
     name: ${{ matrix.workload }} (gpu)
@@ -99,6 +94,7 @@
 
   test-network:
     strategy:
+      fail-fast: false
       matrix:
         workload: ${{ fromJSON(github.event.inputs.network_workloads) }}
     name: ${{ matrix.workload }} (network)
