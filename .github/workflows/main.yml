name: Main

on:
  pull_request:
    branches:
      - main
    paths:
      - "crates/**"
      - "Cargo.toml"
      - ".github/workflows/**"

concurrency:
  group: ${{ github.workflow }}-${{ github.event.pull_request.number || github.ref }}
  cancel-in-progress: true

jobs:
  plonk:
    name: Plonk Native
    runs-on:
      [
        runs-on,
        cpu=64,
        ram=256,
        family=m7i+m7a,
        hdd=80,
        image=ubuntu22-full-x64,
        spot=false,
        "run-id=${{ github.run_id }}",
      ]
    env:
      CARGO_NET_GIT_FETCH_WITH_CLI: "true"
    steps:
      - name: Checkout sources
        uses: actions/checkout@v4

      - name: Setup CI
        uses: ./.github/actions/setup

      - name: Run cargo test
        uses: actions-rs/cargo@v1
        with:
          command: test
          toolchain: 1.79.0
          args: --release -p sp1-sdk --features native-gnark -- test_e2e_prove_plonk --nocapture
        env:
          RUSTFLAGS: -Copt-level=3 -Cdebug-assertions -Coverflow-checks=y -Cdebuginfo=0 -C target-cpu=native
          RUST_BACKTRACE: 1

  plonk-docker:
    name: Plonk Docker
    runs-on:
      [
        runs-on,
        cpu=64,
        ram=256,
        family=m7i+m7a,
        hdd=80,
        image=ubuntu22-full-x64,
        spot=false,
        "run-id=${{ github.run_id }}",
      ]
    env:
      CARGO_NET_GIT_FETCH_WITH_CLI: "true"
    steps:
      - name: Checkout sources
        uses: actions/checkout@v4

      - name: Setup CI
        uses: ./.github/actions/setup

      - name: Run cargo test
        uses: actions-rs/cargo@v1
        with:
          command: test
          toolchain: 1.79.0
          args: --release -p sp1-sdk -- test_e2e_prove_plonk --nocapture
        env:
          RUSTFLAGS: -Copt-level=3 -Cdebug-assertions -Coverflow-checks=y -Cdebuginfo=0 -C target-cpu=native
          RUST_BACKTRACE: 1

  check-branch:
    name: Check branch
    runs-on: [ubuntu-latest, "run-id=${{ github.run_id }}"]
    steps:
      - name: Check branch
        if: github.head_ref != 'dev' && !startsWith(github.head_ref, 'release/') && !startsWith(github.head_ref, 'hotfix/')
        run: |
          echo "ERROR: You can only merge to main from dev, release/*, or hotfix/*."
          exit 1

  ssz-withdrawals:
    name: Example (SSZ Withdrawals)
    runs-on:
      [
        runs-on,
        runner=64cpu-linux-arm64,
        spot=false,
        "run-id=${{ github.run_id }}",
      ]
    env:
      CARGO_NET_GIT_FETCH_WITH_CLI: "true"
    steps:
      - name: Checkout sources
        uses: actions/checkout@v4

      - name: Setup CI
        uses: ./.github/actions/setup

      - name: Install SP1 toolchain
        run: |
          curl -L https://sp1.succinct.xyz | bash
          ~/.sp1/bin/sp1up 
          ~/.sp1/bin/cargo-prove prove --version

      - name: Install SP1 CLI
        run: |
          cd crates/cli
          cargo install --force --locked --path .
          cd ~

      - name: Run script
        run: |
          cd examples/ssz-withdrawals/program
          cargo add sp1-zkvm --path $GITHUB_WORKSPACE/crates/zkvm/entrypoint
          cargo prove build
          cd ../script
          cargo remove sp1-sdk
          cargo add sp1-sdk --path $GITHUB_WORKSPACE/crates/sdk
          SP1_DEV=1 RUST_LOG=info cargo run --release

  tendermint:
    name: Example (Tendermint)
    runs-on:
      [
        runs-on,
        runner=64cpu-linux-arm64,
        spot=false,
        "run-id=${{ github.run_id }}",
      ]
    env:
      CARGO_NET_GIT_FETCH_WITH_CLI: "true"
    steps:
      - name: Checkout sources
        uses: actions/checkout@v4

      - name: Setup CI
        uses: ./.github/actions/setup

      - name: Install SP1 toolchain
        run: |
          curl -L https://sp1.succinct.xyz | bash
          ~/.sp1/bin/sp1up 
          ~/.sp1/bin/cargo-prove prove --version

      - name: Install SP1 CLI
        run: |
          cd crates/cli
          cargo install --force --locked --path .
          cd ~

      - name: Run script
        run: |
          cd examples/tendermint/program
          cargo add sp1-zkvm --path $GITHUB_WORKSPACE/crates/zkvm/entrypoint
          cargo prove build
          cd ../script
          cargo remove sp1-sdk
          cargo add sp1-sdk --path $GITHUB_WORKSPACE/crates/sdk
<<<<<<< HEAD
          SP1_DEV=1 RUST_LOG=info cargo run --release

  rsp-low-memory:
    name: Example (RSP Low Memory)
    strategy: 
      matrix:
        mem_limit: [16, 32, 64]
    runs-on:
      [
        runs-on,
        "ram=${{ matrix.mem_limit}}",
        family=c7a,
        image=ubuntu22-full-x64,
        "run-id=${{ github.run_id }}",
      ]
    env:
      CARGO_NET_GIT_FETCH_WITH_CLI: "true"
    steps:
      - name: Checkout sources
        uses: actions/checkout@v4

      - name: Setup CI
        uses: ./.github/actions/setup

      - name: Install SP1 toolchain
        run: |
          curl -L https://sp1.succinct.xyz | bash
          ~/.sp1/bin/sp1up 
          ~/.sp1/bin/cargo-prove prove --version

      - name: Install SP1 CLI
        run: |
          cd crates/cli
          cargo install --force --locked --path .
          cd ~

      - name: Run script
        run: |
          cd examples/rsp/program
          cargo add sp1-zkvm --path $GITHUB_WORKSPACE/crates/zkvm/entrypoint
          cargo prove build
          cd ../script
          cargo remove sp1-sdk
          cargo add sp1-sdk --path $GITHUB_WORKSPACE/crates/sdk
          SP1_DEV=1 RUST_LOG=info cargo run --release -- --prove
=======
          SP1_DEV=1 RUST_LOG=info cargo run --release
>>>>>>> 43461b1e
<|MERGE_RESOLUTION|>--- conflicted
+++ resolved
@@ -166,52 +166,4 @@
           cd ../script
           cargo remove sp1-sdk
           cargo add sp1-sdk --path $GITHUB_WORKSPACE/crates/sdk
-<<<<<<< HEAD
-          SP1_DEV=1 RUST_LOG=info cargo run --release
-
-  rsp-low-memory:
-    name: Example (RSP Low Memory)
-    strategy: 
-      matrix:
-        mem_limit: [16, 32, 64]
-    runs-on:
-      [
-        runs-on,
-        "ram=${{ matrix.mem_limit}}",
-        family=c7a,
-        image=ubuntu22-full-x64,
-        "run-id=${{ github.run_id }}",
-      ]
-    env:
-      CARGO_NET_GIT_FETCH_WITH_CLI: "true"
-    steps:
-      - name: Checkout sources
-        uses: actions/checkout@v4
-
-      - name: Setup CI
-        uses: ./.github/actions/setup
-
-      - name: Install SP1 toolchain
-        run: |
-          curl -L https://sp1.succinct.xyz | bash
-          ~/.sp1/bin/sp1up 
-          ~/.sp1/bin/cargo-prove prove --version
-
-      - name: Install SP1 CLI
-        run: |
-          cd crates/cli
-          cargo install --force --locked --path .
-          cd ~
-
-      - name: Run script
-        run: |
-          cd examples/rsp/program
-          cargo add sp1-zkvm --path $GITHUB_WORKSPACE/crates/zkvm/entrypoint
-          cargo prove build
-          cd ../script
-          cargo remove sp1-sdk
-          cargo add sp1-sdk --path $GITHUB_WORKSPACE/crates/sdk
-          SP1_DEV=1 RUST_LOG=info cargo run --release -- --prove
-=======
-          SP1_DEV=1 RUST_LOG=info cargo run --release
->>>>>>> 43461b1e
+          SP1_DEV=1 RUST_LOG=info cargo run --release