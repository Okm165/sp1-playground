// SPDX-License-Identifier: MIT
pragma solidity ^0.8.25;

import {ISP1Verifier} from "./ISP1Verifier.sol";
import {Verifier} from "./Groth16Verifier.sol";

/// @title SP1 Verifier
/// @author Succinct Labs
/// @notice This contracts implements a solidity verifier for SP1.
<<<<<<< HEAD
contract SP1Verifier is Verifier, ISP1Verifier {
    function VERSION() external pure returns (string memory) {
        return "TODO";
    }

    /// @notice Deserializes a proof from the given bytes.
    /// @param proofBytes The proof bytes.
    function deserializeProof(
        bytes memory proofBytes
    )
        public
        pure
        returns (
            uint256[8] memory proof,
            uint256[2] memory commitments,
            uint256[2] memory commitmentPok
        )
    {
        require(
            proofBytes.length == 8 * 32 + 4 + 2 * 32 + 2 * 32,
            "invalid proof bytes length"
        );

        uint256 offset = 32;
        for (uint256 i = 0; i < 8; i++) {
            assembly {
                mstore(
                    add(proof, add(0, mul(32, i))),
                    mload(add(proofBytes, add(offset, mul(32, i))))
                )
            }
        }

        uint32 commitmentCount;
        offset += 8 * 32;
        assembly {
            let dataLocation := add(proofBytes, offset)
            let loadedData := mload(dataLocation)
            commitmentCount := and(shr(224, loadedData), 0xFFFFFFFF)
        }

        offset += 4;
        for (uint256 i = 0; i < 2; i++) {
            assembly {
                mstore(
                    add(commitments, add(0, mul(32, i))),
                    mload(add(proofBytes, add(offset, mul(32, i))))
                )
            }
        }

        offset += 2 * 32;
        for (uint256 i = 0; i < 2; i++) {
            assembly {
                mstore(
                    add(commitmentPok, add(0, mul(32, i))),
                    mload(add(proofBytes, add(offset, mul(32, i))))
                )
            }
        }
    }

=======
contract SP1Verifier is PlonkVerifier {
>>>>>>> 8af2e2f1
    /// @notice Hashes the public values to a field elements inside Bn254.
    /// @param publicValues The public values.
    function hashPublicValues(
        bytes memory publicValues
    ) public pure returns (bytes32) {
        return sha256(publicValues) & bytes32(uint256((1 << 253) - 1));
    }

    /// @notice Verifies a proof with given public values and vkey.
    /// @param vkey The verification key for the RISC-V program.
    /// @param publicValues The public values encoded as bytes.
    /// @param proofBytes The proof of the program execution the SP1 zkVM encoded as bytes.
    function verifyProof(
        bytes32 vkey,
        bytes memory publicValues,
        bytes memory proofBytes
    ) public view {
        bytes32 publicValuesDigest = hashPublicValues(publicValues);
<<<<<<< HEAD
        uint256[2] memory inputs = [uint256(vkey), uint256(publicValuesDigest)];
        this.verifyProof(proof, commitments, commitmentPok, inputs);
=======
        uint256[] memory inputs = new uint256[](2);
        inputs[0] = uint256(vkey);
        inputs[1] = uint256(publicValuesDigest);
        this.Verify(proofBytes, inputs);
>>>>>>> 8af2e2f1
    }
}<|MERGE_RESOLUTION|>--- conflicted
+++ resolved
@@ -2,77 +2,16 @@
 pragma solidity ^0.8.25;
 
 import {ISP1Verifier} from "./ISP1Verifier.sol";
-import {Verifier} from "./Groth16Verifier.sol";
+import {PlonkVerifier} from "./PlonkVerifier.sol";
 
 /// @title SP1 Verifier
 /// @author Succinct Labs
 /// @notice This contracts implements a solidity verifier for SP1.
-<<<<<<< HEAD
-contract SP1Verifier is Verifier, ISP1Verifier {
+contract SP1Verifier is PlonkVerifier {
     function VERSION() external pure returns (string memory) {
         return "TODO";
     }
 
-    /// @notice Deserializes a proof from the given bytes.
-    /// @param proofBytes The proof bytes.
-    function deserializeProof(
-        bytes memory proofBytes
-    )
-        public
-        pure
-        returns (
-            uint256[8] memory proof,
-            uint256[2] memory commitments,
-            uint256[2] memory commitmentPok
-        )
-    {
-        require(
-            proofBytes.length == 8 * 32 + 4 + 2 * 32 + 2 * 32,
-            "invalid proof bytes length"
-        );
-
-        uint256 offset = 32;
-        for (uint256 i = 0; i < 8; i++) {
-            assembly {
-                mstore(
-                    add(proof, add(0, mul(32, i))),
-                    mload(add(proofBytes, add(offset, mul(32, i))))
-                )
-            }
-        }
-
-        uint32 commitmentCount;
-        offset += 8 * 32;
-        assembly {
-            let dataLocation := add(proofBytes, offset)
-            let loadedData := mload(dataLocation)
-            commitmentCount := and(shr(224, loadedData), 0xFFFFFFFF)
-        }
-
-        offset += 4;
-        for (uint256 i = 0; i < 2; i++) {
-            assembly {
-                mstore(
-                    add(commitments, add(0, mul(32, i))),
-                    mload(add(proofBytes, add(offset, mul(32, i))))
-                )
-            }
-        }
-
-        offset += 2 * 32;
-        for (uint256 i = 0; i < 2; i++) {
-            assembly {
-                mstore(
-                    add(commitmentPok, add(0, mul(32, i))),
-                    mload(add(proofBytes, add(offset, mul(32, i))))
-                )
-            }
-        }
-    }
-
-=======
-contract SP1Verifier is PlonkVerifier {
->>>>>>> 8af2e2f1
     /// @notice Hashes the public values to a field elements inside Bn254.
     /// @param publicValues The public values.
     function hashPublicValues(
@@ -91,14 +30,9 @@
         bytes memory proofBytes
     ) public view {
         bytes32 publicValuesDigest = hashPublicValues(publicValues);
-<<<<<<< HEAD
-        uint256[2] memory inputs = [uint256(vkey), uint256(publicValuesDigest)];
-        this.verifyProof(proof, commitments, commitmentPok, inputs);
-=======
         uint256[] memory inputs = new uint256[](2);
         inputs[0] = uint256(vkey);
         inputs[1] = uint256(publicValuesDigest);
         this.Verify(proofBytes, inputs);
->>>>>>> 8af2e2f1
     }
 }