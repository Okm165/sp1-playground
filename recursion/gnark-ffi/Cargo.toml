[package]
name = "sp1-recursion-gnark-ffi"
version = "0.1.0"
edition = "2021"

[dependencies]
p3-field = { workspace = true }
p3-baby-bear = { workspace = true }
sp1-recursion-compiler = { path = "../compiler" }
serde = "1.0.201"
serde_json = "1.0.117"
tempfile = "3.10.1"
reqwest = { version = "0.12", features = ["json", "blocking"] }
rand = "0.8"
crossbeam = "0.8"
subtle-encoding = "0.5.1"
log = "0.4.21"
<<<<<<< HEAD

[build-dependencies]
bindgen = "0.69.4"
cc = "1.0"
=======
num-bigint = "0.4.5"
>>>>>>> 00255c13
<|MERGE_RESOLUTION|>--- conflicted
+++ resolved
@@ -15,11 +15,8 @@
 crossbeam = "0.8"
 subtle-encoding = "0.5.1"
 log = "0.4.21"
-<<<<<<< HEAD
+num-bigint = "0.4.5"
 
 [build-dependencies]
 bindgen = "0.69.4"
-cc = "1.0"
-=======
-num-bigint = "0.4.5"
->>>>>>> 00255c13
+cc = "1.0"