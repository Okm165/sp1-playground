--- conflicted
+++ resolved
@@ -10,8 +10,8 @@
     Mem(MemInstr<F>),
     Poseidon2Wide(Poseidon2WideInstr<F>),
     ExpReverseBitsLen(ExpReverseBitsInstr<F>),
-<<<<<<< HEAD
     HintBits(HintBitsInstr<F>),
+    FriFold(FriFoldInstr<F>),
 }
 
 #[derive(Clone, Debug, Serialize, Deserialize)]
@@ -20,9 +20,6 @@
     pub output_addrs_mults: Vec<(Address<F>, F)>,
     /// Input value to decompose.
     pub input_addr: Address<F>,
-=======
-    FriFold(FriFoldInstr<F>),
->>>>>>> 7dccf9ba
 }
 
 pub fn base_alu<F: AbstractField>(
