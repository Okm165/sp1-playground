--- conflicted
+++ resolved
@@ -11,17 +11,12 @@
 pub use program::*;
 pub use record::*;
 
-<<<<<<< HEAD
-use std::array;
-use std::io::{stdout, Write};
-use std::{marker::PhantomData, sync::Arc};
-=======
 use std::{
+    array,
     fmt::Debug,
     io::{stdout, Write},
     {marker::PhantomData, sync::Arc},
 };
->>>>>>> 7b00f6ab
 
 use hashbrown::hash_map::Entry;
 use hashbrown::HashMap;
