use std::iter::once;

use poseidon2_wide::WIDTH;
use serde::{Deserialize, Serialize};
use sp1_derive::AlignedBorrow;
use sp1_recursion_core::air::Block;

pub mod alu_base;
pub mod alu_ext;
pub mod builder;
pub mod machine;
pub mod mem;
pub mod poseidon2_wide;
pub mod program;
pub mod runtime;

pub use runtime::*;

#[derive(AlignedBorrow, Clone, Copy, Debug, PartialEq, Eq, Hash, Serialize, Deserialize)]
#[repr(C)]
pub struct Address<F>(F);

// -------------------------------------------------------------------------------------------------

/// The inputs and outputs to an operation of the base field ALU.
#[derive(AlignedBorrow, Clone, Copy, Debug, PartialEq, Eq, Serialize, Deserialize)]
pub struct BaseAluIo<V> {
    pub out: V,
    pub in1: V,
    pub in2: V,
}

pub type BaseAluEvent<F> = BaseAluIo<F>;

/// An instruction invoking the extension field ALU.
#[derive(Clone, Debug, Serialize, Deserialize)]
pub struct BaseAluInstr<F> {
    pub opcode: Opcode,
    pub mult: F,
    pub addrs: BaseAluIo<Address<F>>,
}

// -------------------------------------------------------------------------------------------------

/// The inputs and outputs to an operation of the extension field ALU.
#[derive(AlignedBorrow, Clone, Copy, Debug, PartialEq, Eq, Serialize, Deserialize)]
pub struct ExtAluIo<V> {
    pub out: V,
    pub in1: V,
    pub in2: V,
}

pub type ExtAluEvent<F> = ExtAluIo<Block<F>>;

/// An instruction invoking the extension field ALU.
#[derive(Clone, Debug, Serialize, Deserialize)]
pub struct ExtAluInstr<F> {
    pub opcode: Opcode,
    pub mult: F,
    pub addrs: ExtAluIo<Address<F>>,
}

// -------------------------------------------------------------------------------------------------

/// The inputs and outputs to the manual memory management/memory initialization table.
#[derive(AlignedBorrow, Clone, Copy, Debug, PartialEq, Eq, Serialize, Deserialize)]
pub struct MemIo<V> {
    pub inner: V,
}

#[derive(Clone, Debug, Serialize, Deserialize)]
pub struct MemInstr<F> {
    pub addrs: MemIo<Address<F>>,
    pub vals: MemIo<Block<F>>,
    pub mult: F,
    pub kind: MemAccessKind,
}

pub type MemEvent<F> = MemIo<Block<F>>;

// -------------------------------------------------------------------------------------------------

#[derive(Clone, Debug, Serialize, Deserialize)]
pub enum MemAccessKind {
    Read,
    Write,
}

<<<<<<< HEAD
// -------------------------------------------------------------------------------------------------
=======
>>>>>>> 118de5de
/// The inputs and outputs to a Poseidon2 permutation.
#[derive(AlignedBorrow, Clone, Copy, Debug, PartialEq, Eq, Serialize, Deserialize)]
pub struct Poseidon2Io<V> {
    pub input: [V; WIDTH],
    pub output: [V; WIDTH],
}

/// An instruction invoking the Poseidon2 permutation.
#[derive(Clone, Debug, Serialize, Deserialize)]
pub struct Poseidon2WideInstr<F> {
    pub addrs: Poseidon2Io<Address<F>>,
    pub mult: F,
}

pub type Poseidon2WideEvent<F> = Poseidon2Io<F>;<|MERGE_RESOLUTION|>--- conflicted
+++ resolved
@@ -86,10 +86,6 @@
     Write,
 }
 
-<<<<<<< HEAD
-// -------------------------------------------------------------------------------------------------
-=======
->>>>>>> 118de5de
 /// The inputs and outputs to a Poseidon2 permutation.
 #[derive(AlignedBorrow, Clone, Copy, Debug, PartialEq, Eq, Serialize, Deserialize)]
 pub struct Poseidon2Io<V> {
