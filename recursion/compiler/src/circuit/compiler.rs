use core::fmt::Debug;
use instruction::HintBitsInstr;
use p3_field::AbstractExtensionField;
use p3_field::AbstractField;
use p3_field::ExtensionField;
use p3_field::PrimeField;
use p3_field::TwoAdicField;
use sp1_recursion_core::air::Block;
use sp1_recursion_core_v2::poseidon2_skinny::WIDTH;
use sp1_recursion_core_v2::BaseAluInstr;
use sp1_recursion_core_v2::BaseAluOpcode;
use std::collections::hash_map::Entry;
use std::collections::HashMap;

use sp1_recursion_core_v2::*;

use crate::asm::AsmConfig;
use crate::prelude::*;

/// The backend for the circuit compiler.
#[derive(Debug, Clone, Default)]
pub struct AsmCompiler<F, EF> {
    pub next_addr: F,
    /// Map the frame pointers of the variables to the "physical" addresses.
    pub fp_to_addr: HashMap<i32, Address<F>>,
    /// Map base or extension field constants to "physical" addresses and mults.
    pub consts: HashMap<Imm<F, EF>, (Address<F>, F)>,
    /// Map each "physical" address to its read count.
    pub addr_to_mult: HashMap<Address<F>, F>,
}

impl<F, EF> AsmCompiler<F, EF>
where
    F: PrimeField + TwoAdicField,
    EF: ExtensionField<F> + TwoAdicField,
{
    /// Allocate a fresh address. Checks that the address space is not full.
    pub fn alloc(next_addr: &mut F) -> Address<F> {
        let id = Address(*next_addr);
        *next_addr += F::one();
        if next_addr.is_zero() {
            panic!("out of address space");
        }
        id
    }

    /// Map `fp` to its existing address without changing its mult.
    ///
    /// Ensures that `fp` has already been assigned an address.
    pub fn read_ghost_fp(&mut self, fp: i32) -> Address<F> {
        self.read_fp_internal(fp, false)
    }

    /// Map `fp` to its existing address and increment its mult.
    ///
    /// Ensures that `fp` has already been assigned an address.
    pub fn read_fp(&mut self, fp: i32) -> Address<F> {
        self.read_fp_internal(fp, true)
    }

    pub fn read_fp_internal(&mut self, fp: i32, increment_mult: bool) -> Address<F> {
        match self.fp_to_addr.entry(fp) {
            Entry::Vacant(entry) => panic!("expected entry in fp_to_addr: {entry:?}"),
            Entry::Occupied(entry) => {
                if increment_mult {
                    // This is a read, so we increment the mult.
                    match self.addr_to_mult.get_mut(entry.get()) {
                        Some(mult) => *mult += F::one(),
                        None => panic!("expected entry in addr_mult: {entry:?}"),
                    }
                }
                *entry.into_mut()
            }
        }
    }

    /// Map `fp` to a fresh address and initialize the mult to 0.
    ///
    /// Ensures that `fp` has not already been written to.
    pub fn write_fp(&mut self, fp: i32) -> Address<F> {
        match self.fp_to_addr.entry(fp) {
            Entry::Vacant(entry) => {
                let addr = Self::alloc(&mut self.next_addr);
                // This is a write, so we set the mult to zero.
                if let Some(x) = self.addr_to_mult.insert(addr, F::zero()) {
                    panic!("unexpected entry in addr_to_mult: {x:?}");
                }
                *entry.insert(addr)
            }
            Entry::Occupied(entry) => panic!("unexpected entry in fp_to_addr: {entry:?}"),
        }
    }

    /// Increment the existing `mult` associated with `addr`.
    ///
    /// Ensures that `addr` has already been assigned a `mult`.
    pub fn read_addr(&mut self, addr: Address<F>) -> &mut F {
        self.read_addr_internal(addr, true)
    }

    /// Retrieves `mult` associated with `addr`.
    ///
    /// Ensures that `addr` has already been assigned a `mult`.
    pub fn read_ghost_addr(&mut self, addr: Address<F>) -> &mut F {
        self.read_addr_internal(addr, true)
    }

    fn read_addr_internal(&mut self, addr: Address<F>, increment_mult: bool) -> &mut F {
        match self.addr_to_mult.entry(addr) {
            Entry::Vacant(entry) => panic!("expected entry in addr_to_mult: {entry:?}"),
            Entry::Occupied(entry) => {
                // This is a read, so we increment the mult.
                let mult = entry.into_mut();
                if increment_mult {
                    *mult += F::one();
                }
                mult
            }
        }
    }

    /// Associate a `mult` of zero with `addr`.
    ///
    /// Ensures that `addr` has not already been written to.
    pub fn write_addr(&mut self, addr: Address<F>) -> &mut F {
        match self.addr_to_mult.entry(addr) {
            Entry::Vacant(entry) => entry.insert(F::zero()),
            Entry::Occupied(entry) => panic!("unexpected entry in addr_to_mult: {entry:?}"),
        }
    }

    /// Read a constant (a.k.a. immediate).
    ///
    /// Increments the mult, first creating an entry if it does not yet exist.
    pub fn read_const(&mut self, imm: Imm<F, EF>) -> Address<F> {
        self.consts
            .entry(imm)
            .and_modify(|(_, x)| *x += F::one())
            .or_insert_with(|| (Self::alloc(&mut self.next_addr), F::one()))
            .0
    }

    /// Read a constant (a.k.a. immediate).
    ///    
    /// Does not increment the mult. Creates an entry if it does not yet exist.
    pub fn read_ghost_const(&mut self, imm: Imm<F, EF>) -> Address<F> {
        self.consts
            .entry(imm)
            .or_insert_with(|| (Self::alloc(&mut self.next_addr), F::zero()))
            .0
    }

    fn mem_write_const(&mut self, dst: impl Reg<F, EF>, src: Imm<F, EF>) -> Instruction<F> {
        Instruction::Mem(MemInstr {
            addrs: MemIo {
                inner: dst.write(self),
            },
            vals: MemIo {
                inner: src.as_block(),
            },
            mult: F::zero(),
            kind: MemAccessKind::Write,
        })
    }

    fn base_alu(
        &mut self,
        opcode: BaseAluOpcode,
        dst: impl Reg<F, EF>,
        lhs: impl Reg<F, EF>,
        rhs: impl Reg<F, EF>,
    ) -> Instruction<F> {
        Instruction::BaseAlu(BaseAluInstr {
            opcode,
            mult: F::zero(),
            addrs: BaseAluIo {
                out: dst.write(self),
                in1: lhs.read(self),
                in2: rhs.read(self),
            },
        })
    }

    fn ext_alu(
        &mut self,
        opcode: ExtAluOpcode,
        dst: impl Reg<F, EF>,
        lhs: impl Reg<F, EF>,
        rhs: impl Reg<F, EF>,
    ) -> Instruction<F> {
        Instruction::ExtAlu(ExtAluInstr {
            opcode,
            mult: F::zero(),
            addrs: ExtAluIo {
                out: dst.write(self),
                in1: lhs.read(self),
                in2: rhs.read(self),
            },
        })
    }

    fn base_assert_eq(
        &mut self,
        lhs: impl Reg<F, EF>,
        rhs: impl Reg<F, EF>,
    ) -> Vec<Instruction<F>> {
        use BaseAluOpcode::*;
        let [diff, out] = core::array::from_fn(|_| Self::alloc(&mut self.next_addr));
        vec![
            self.base_alu(SubF, diff, lhs, rhs),
            self.base_alu(DivF, out, diff, Imm::F(F::zero())),
        ]
    }

    fn base_assert_ne(
        &mut self,
        lhs: impl Reg<F, EF>,
        rhs: impl Reg<F, EF>,
    ) -> Vec<Instruction<F>> {
        use BaseAluOpcode::*;
        let [diff, out] = core::array::from_fn(|_| Self::alloc(&mut self.next_addr));
        vec![
            self.base_alu(SubF, diff, lhs, rhs),
            self.base_alu(DivF, out, Imm::F(F::one()), diff),
        ]
    }

    fn ext_assert_eq(&mut self, lhs: impl Reg<F, EF>, rhs: impl Reg<F, EF>) -> Vec<Instruction<F>> {
        use ExtAluOpcode::*;
        let [diff, out] = core::array::from_fn(|_| Self::alloc(&mut self.next_addr));
        vec![
            self.ext_alu(SubE, diff, lhs, rhs),
            self.ext_alu(DivE, out, diff, Imm::EF(EF::zero())),
        ]
    }

    fn ext_assert_ne(&mut self, lhs: impl Reg<F, EF>, rhs: impl Reg<F, EF>) -> Vec<Instruction<F>> {
        use ExtAluOpcode::*;
        let [diff, out] = core::array::from_fn(|_| Self::alloc(&mut self.next_addr));
        vec![
            self.ext_alu(SubE, diff, lhs, rhs),
            self.ext_alu(DivE, out, Imm::EF(EF::one()), diff),
        ]
    }

    fn poseidon2_permute(
        &mut self,
        dst: [impl Reg<F, EF>; WIDTH],
        src: [impl Reg<F, EF>; WIDTH],
    ) -> Instruction<F> {
        Instruction::Poseidon2Wide(Poseidon2WideInstr {
            addrs: Poseidon2Io {
                input: src.map(|r| r.read(self)),
                output: dst.map(|r| r.write(self)),
            },
            mults: [F::zero(); WIDTH],
        })
    }

    fn exp_reverse_bits(
        &mut self,
        dst: impl Reg<F, EF>,
        base: impl Reg<F, EF>,
        exp: Vec<impl Reg<F, EF>>,
    ) -> Instruction<F> {
        Instruction::ExpReverseBitsLen(ExpReverseBitsInstr {
            addrs: ExpReverseBitsIo {
                result: dst.write(self),
                base: base.read(self),
                exp: exp.into_iter().map(|r| r.read(self)).collect(),
            },
            mult: F::zero(),
        })
    }

    fn hint_bit_decomposition(
        &mut self,
        value: impl Reg<F, EF>,
        output: Vec<impl Reg<F, EF>>,
    ) -> Instruction<F> {
        Instruction::HintBits(HintBitsInstr {
            output_addrs_mults: output
                .into_iter()
                .map(|r| (r.write(self), F::zero()))
                .collect(),
            input_addr: value.read_ghost(self),
        })
    }

    pub fn compile_one(&mut self, ir_instr: DslIr<AsmConfig<F, EF>>) -> Vec<Instruction<F>> {
        // For readability. Avoids polluting outer scope.
        use BaseAluOpcode::*;
        use ExtAluOpcode::*;

        match ir_instr {
            DslIr::ImmV(dst, src) => vec![self.mem_write_const(dst, Imm::F(src))],
            DslIr::ImmF(dst, src) => vec![self.mem_write_const(dst, Imm::F(src))],
            DslIr::ImmE(dst, src) => vec![self.mem_write_const(dst, Imm::EF(src))],

            DslIr::AddV(dst, lhs, rhs) => vec![self.base_alu(AddF, dst, lhs, rhs)],
            DslIr::AddVI(dst, lhs, rhs) => vec![self.base_alu(AddF, dst, lhs, Imm::F(rhs))],
            DslIr::AddF(dst, lhs, rhs) => vec![self.base_alu(AddF, dst, lhs, rhs)],
            DslIr::AddFI(dst, lhs, rhs) => vec![self.base_alu(AddF, dst, lhs, Imm::F(rhs))],
            DslIr::AddE(dst, lhs, rhs) => vec![self.ext_alu(AddE, dst, lhs, rhs)],
            DslIr::AddEI(dst, lhs, rhs) => vec![self.ext_alu(AddE, dst, lhs, Imm::EF(rhs))],
            DslIr::AddEF(dst, lhs, rhs) => vec![self.ext_alu(AddE, dst, lhs, rhs)],
            DslIr::AddEFI(dst, lhs, rhs) => vec![self.ext_alu(AddE, dst, lhs, Imm::F(rhs))],
            DslIr::AddEFFI(dst, lhs, rhs) => vec![self.ext_alu(AddE, dst, lhs, Imm::EF(rhs))],

            DslIr::SubV(dst, lhs, rhs) => vec![self.base_alu(SubF, dst, lhs, rhs)],
            DslIr::SubVI(dst, lhs, rhs) => vec![self.base_alu(SubF, dst, lhs, Imm::F(rhs))],
            DslIr::SubVIN(dst, lhs, rhs) => vec![self.base_alu(SubF, dst, Imm::F(lhs), rhs)],
            DslIr::SubF(dst, lhs, rhs) => vec![self.base_alu(SubF, dst, lhs, rhs)],
            DslIr::SubFI(dst, lhs, rhs) => vec![self.base_alu(SubF, dst, lhs, Imm::F(rhs))],
            DslIr::SubFIN(dst, lhs, rhs) => vec![self.base_alu(SubF, dst, Imm::F(lhs), rhs)],
            DslIr::SubE(dst, lhs, rhs) => vec![self.ext_alu(SubE, dst, lhs, rhs)],
            DslIr::SubEI(dst, lhs, rhs) => vec![self.ext_alu(SubE, dst, lhs, Imm::EF(rhs))],
            DslIr::SubEIN(dst, lhs, rhs) => vec![self.ext_alu(SubE, dst, Imm::EF(lhs), rhs)],
            DslIr::SubEFI(dst, lhs, rhs) => vec![self.ext_alu(SubE, dst, lhs, Imm::F(rhs))],
            DslIr::SubEF(dst, lhs, rhs) => vec![self.ext_alu(SubE, dst, lhs, rhs)],

            DslIr::MulV(dst, lhs, rhs) => vec![self.base_alu(MulF, dst, lhs, rhs)],
            DslIr::MulVI(dst, lhs, rhs) => vec![self.base_alu(MulF, dst, lhs, Imm::F(rhs))],
            DslIr::MulF(dst, lhs, rhs) => vec![self.base_alu(MulF, dst, lhs, rhs)],
            DslIr::MulFI(dst, lhs, rhs) => vec![self.base_alu(MulF, dst, lhs, Imm::F(rhs))],
            DslIr::MulE(dst, lhs, rhs) => vec![self.ext_alu(MulE, dst, lhs, rhs)],
            DslIr::MulEI(dst, lhs, rhs) => vec![self.ext_alu(MulE, dst, lhs, Imm::EF(rhs))],
            DslIr::MulEFI(dst, lhs, rhs) => vec![self.ext_alu(MulE, dst, lhs, Imm::F(rhs))],
            DslIr::MulEF(dst, lhs, rhs) => vec![self.ext_alu(MulE, dst, lhs, rhs)],

            DslIr::DivF(dst, lhs, rhs) => vec![self.base_alu(DivF, dst, lhs, rhs)],
            DslIr::DivFI(dst, lhs, rhs) => vec![self.base_alu(DivF, dst, lhs, Imm::F(rhs))],
            DslIr::DivFIN(dst, lhs, rhs) => vec![self.base_alu(DivF, dst, Imm::F(lhs), rhs)],
            DslIr::DivE(dst, lhs, rhs) => vec![self.ext_alu(DivE, dst, lhs, rhs)],
            DslIr::DivEI(dst, lhs, rhs) => vec![self.ext_alu(DivE, dst, lhs, Imm::EF(rhs))],
            DslIr::DivEIN(dst, lhs, rhs) => vec![self.ext_alu(DivE, dst, Imm::EF(lhs), rhs)],
            DslIr::DivEFI(dst, lhs, rhs) => vec![self.ext_alu(DivE, dst, lhs, Imm::F(rhs))],
            DslIr::DivEFIN(dst, lhs, rhs) => vec![self.ext_alu(DivE, dst, Imm::F(lhs), rhs)],
            DslIr::DivEF(dst, lhs, rhs) => vec![self.ext_alu(DivE, dst, lhs, rhs)],

            DslIr::NegV(dst, src) => vec![self.base_alu(SubF, dst, Imm::F(F::zero()), src)],
            DslIr::NegF(dst, src) => vec![self.base_alu(SubF, dst, Imm::F(F::zero()), src)],
            DslIr::NegE(dst, src) => vec![self.ext_alu(SubE, dst, Imm::EF(EF::zero()), src)],
            DslIr::InvV(dst, src) => vec![self.base_alu(DivF, dst, Imm::F(F::one()), src)],
            DslIr::InvF(dst, src) => vec![self.base_alu(DivF, dst, Imm::F(F::one()), src)],
            DslIr::InvE(dst, src) => vec![self.ext_alu(DivE, dst, Imm::F(F::one()), src)],

            DslIr::AssertEqV(lhs, rhs) => self.base_assert_eq(lhs, rhs),
            DslIr::AssertEqF(lhs, rhs) => self.base_assert_eq(lhs, rhs),
            DslIr::AssertEqE(lhs, rhs) => self.ext_assert_eq(lhs, rhs),
            DslIr::AssertEqVI(lhs, rhs) => self.base_assert_eq(lhs, Imm::F(rhs)),
            DslIr::AssertEqFI(lhs, rhs) => self.base_assert_eq(lhs, Imm::F(rhs)),
            DslIr::AssertEqEI(lhs, rhs) => self.ext_assert_eq(lhs, Imm::EF(rhs)),

            DslIr::AssertNeV(lhs, rhs) => self.base_assert_ne(lhs, rhs),
            DslIr::AssertNeF(lhs, rhs) => self.base_assert_ne(lhs, rhs),
            DslIr::AssertNeE(lhs, rhs) => self.ext_assert_ne(lhs, rhs),
            DslIr::AssertNeVI(lhs, rhs) => self.base_assert_ne(lhs, Imm::F(rhs)),
            DslIr::AssertNeFI(lhs, rhs) => self.base_assert_ne(lhs, Imm::F(rhs)),
            DslIr::AssertNeEI(lhs, rhs) => self.ext_assert_ne(lhs, Imm::EF(rhs)),

            DslIr::CircuitV2Poseidon2PermuteBabyBear(dst, src) => {
                vec![self.poseidon2_permute(dst, src)]
            }
            DslIr::CircuitV2ExpReverseBits(dst, base, exp) => {
                vec![self.exp_reverse_bits(dst, base, exp)]
            }
            DslIr::CircuitV2HintBitsF(output, value) => {
                vec![self.hint_bit_decomposition(value, output)]
            }

            // DslIr::For(_, _, _, _, _) => todo!(),
            // DslIr::IfEq(_, _, _, _) => todo!(),
            // DslIr::IfNe(_, _, _, _) => todo!(),
            // DslIr::IfEqI(_, _, _, _) => todo!(),
            // DslIr::IfNeI(_, _, _, _) => todo!(),
            // DslIr::Break => todo!(),
            // DslIr::Alloc(_, _, _) => todo!(),
            // DslIr::LoadV(_, _, _) => todo!(),
            // DslIr::LoadF(_, _, _) => todo!(),
            // DslIr::LoadE(_, _, _) => todo!(),
            // DslIr::StoreV(_, _, _) => todo!(),
            // DslIr::StoreF(_, _, _) => todo!(),
            // DslIr::StoreE(_, _, _) => todo!(),
            // DslIr::CircuitNum2BitsV(_, _, _) => todo!(),
            // DslIr::Poseidon2CompressBabyBear(_, _, _) => todo!(),
            // DslIr::Poseidon2AbsorbBabyBear(_, _) => todo!(),
            // DslIr::Poseidon2FinalizeBabyBear(_, _) => todo!(),
            // DslIr::CircuitPoseidon2Permute(_) => todo!(),
            // DslIr::CircuitPoseidon2PermuteBabyBear(_) => todo!(),
            // DslIr::HintBitsU(_, _) => todo!(),
            // DslIr::HintBitsV(_, _) => todo!(),
            // DslIr::HintBitsF(_, _) => todo!(),
            // DslIr::PrintV(_) => todo!(),
            // DslIr::PrintF(_) => todo!(),
            // DslIr::PrintE(_) => todo!(),
            // DslIr::Error() => todo!(),
            // DslIr::HintExt2Felt(_, _) => todo!(),
            // DslIr::HintLen(_) => todo!(),
            // DslIr::HintVars(_) => todo!(),
            // DslIr::HintFelts(_) => todo!(),
            // DslIr::HintExts(_) => todo!(),
            // DslIr::WitnessVar(_, _) => todo!(),
            // DslIr::WitnessFelt(_, _) => todo!(),
            // DslIr::WitnessExt(_, _) => todo!(),
            // DslIr::Commit(_, _) => todo!(),
            // DslIr::RegisterPublicValue(_) => todo!(),
            // DslIr::Halt => todo!(),
            // DslIr::CircuitCommitVkeyHash(_) => todo!(),
            // DslIr::CircuitCommitCommitedValuesDigest(_) => todo!(),
            // DslIr::FriFold(_, _) => todo!(),
            // DslIr::CircuitSelectV(_, _, _, _) => todo!(),
            // DslIr::CircuitSelectF(_, _, _, _) => todo!(),
            // DslIr::CircuitSelectE(_, _, _, _) => todo!(),
            // DslIr::CircuitExt2Felt(_, _) => todo!(),
            // DslIr::CircuitFelts2Ext(_, _) => todo!(),
            // DslIr::LessThan(_, _, _) => todo!(),
            // DslIr::CycleTracker(_) => todo!(),
            // DslIr::ExpReverseBitsLen(_, _, _) => todo!(),
            instr => panic!("unsupported instruction: {instr:?}"),
        }
    }

    /// Emit the instructions from a list of operations in the DSL.
    pub fn compile(
        &mut self,
        operations: TracedVec<DslIr<AsmConfig<F, EF>>>,
    ) -> Vec<Instruction<F>> {
        // Compile each IR instruction into a list of ASM instructions, then combine them.
        // This step also counts the number of times each address is read from.
        let mut instrs = operations
            .into_iter()
            .flat_map(|(ir_instr, _)| self.compile_one(ir_instr))
            .collect::<Vec<_>>();

        // Replace the mults using the address count data gathered in this previous.
        // Exhaustive match for refactoring purposes.
        instrs
            .iter_mut()
            .flat_map(|asm_instr| match asm_instr {
                Instruction::BaseAlu(BaseAluInstr {
                    mult,
                    addrs: BaseAluIo { ref out, .. },
                    ..
                }) => vec![(mult, out)],
                Instruction::ExtAlu(ExtAluInstr {
                    mult,
                    addrs: ExtAluIo { ref out, .. },
                    ..
                }) => vec![(mult, out)],
                Instruction::Mem(MemInstr {
                    addrs: MemIo { ref inner },
                    mult,
                    kind,
                    ..
                }) => match kind {
                    MemAccessKind::Write => vec![(mult, inner)],
                    _ => vec![],
                },
                Instruction::Poseidon2Wide(Poseidon2WideInstr {
                    addrs: Poseidon2Io { ref output, .. },
                    mults,
                }) => mults.iter_mut().zip(output).collect(),
<<<<<<< HEAD
                Instruction::ExpReverseBitsLen(ExpReverseBitsInstr {
                    addrs: ExpReverseBitsIo { ref result, .. },
                    mult,
                }) => vec![(mult, result)],
                Instruction::HintBits(HintBitsInstr {
                    output_addrs_mults, ..
                }) => output_addrs_mults
                    .iter_mut()
                    .map(|(ref addr, mult)| (mult, addr))
                    .collect(),
=======
                Instruction::ExpReverseBitsLen(_) => todo!(),
                Instruction::FriFold(_) => todo!(),
>>>>>>> 7dccf9ba
            })
            .for_each(|(mult, addr): (&mut F, &Address<F>)| {
                *mult = self.addr_to_mult.remove(addr).unwrap()
            });
        debug_assert!(self.addr_to_mult.is_empty());
        // Initialize constants.
        let instrs_consts = self.consts.drain().map(|(imm, (addr, mult))| {
            Instruction::Mem(MemInstr {
                addrs: MemIo { inner: addr },
                vals: MemIo {
                    inner: imm.as_block(),
                },
                mult,
                kind: MemAccessKind::Write,
            })
        });
        // Reset the other fields.
        self.next_addr = Default::default();
        self.fp_to_addr.clear();
        // Place constant-initializing instructions at the top.
        instrs_consts.chain(instrs).collect()
    }
}

/// Immediate (i.e. constant) field element.
///
/// Required to distinguish a base and extension field element at the type level,
/// since the IR's instructions do not provide this information.
#[derive(Debug, Clone, Copy, PartialEq, Eq, Hash)]
pub enum Imm<F, EF> {
    /// Element of the base field `F`.
    F(F),
    /// Element of the extension field `EF`.
    EF(EF),
}

impl<F, EF> Imm<F, EF>
where
    F: AbstractField + Copy,
    EF: AbstractExtensionField<F>,
{
    // Get a `Block` of memory representing this immediate.
    pub fn as_block(&self) -> Block<F> {
        match self {
            Imm::F(f) => Block::from(*f),
            Imm::EF(ef) => ef.as_base_slice().into(),
        }
    }
}

/// Utility functions for various register types.
trait Reg<F, EF> {
    /// Mark the register as to be read from, returning the "physical" address.
    fn read(&self, compiler: &mut AsmCompiler<F, EF>) -> Address<F>;

    /// Get the "physical" address of the register, assigning a new address if necessary.
    fn read_ghost(&self, compiler: &mut AsmCompiler<F, EF>) -> Address<F>;

    /// Mark the register as to be written to, returning the "physical" address.
    fn write(&self, compiler: &mut AsmCompiler<F, EF>) -> Address<F>;
}

macro_rules! impl_reg_fp {
    ($a:ty) => {
        impl<F, EF> Reg<F, EF> for $a
        where
            F: PrimeField + TwoAdicField,
            EF: ExtensionField<F> + TwoAdicField,
        {
            fn read(&self, compiler: &mut AsmCompiler<F, EF>) -> Address<F> {
                compiler.read_fp(self.fp())
            }
            fn read_ghost(&self, compiler: &mut AsmCompiler<F, EF>) -> Address<F> {
                compiler.read_ghost_fp(self.fp())
            }
            fn write(&self, compiler: &mut AsmCompiler<F, EF>) -> Address<F> {
                compiler.write_fp(self.fp())
            }
        }
    };
}

// These three types have `.fp()` but they don't share a trait.
impl_reg_fp!(Var<F>);
impl_reg_fp!(Felt<F>);
impl_reg_fp!(Ext<F, EF>);

impl<F, EF> Reg<F, EF> for Imm<F, EF>
where
    F: PrimeField + TwoAdicField,
    EF: ExtensionField<F> + TwoAdicField,
{
    fn read(&self, compiler: &mut AsmCompiler<F, EF>) -> Address<F> {
        compiler.read_const(*self)
    }

    fn read_ghost(&self, compiler: &mut AsmCompiler<F, EF>) -> Address<F> {
        compiler.read_ghost_const(*self)
    }

    fn write(&self, _compiler: &mut AsmCompiler<F, EF>) -> Address<F> {
        panic!("cannot write to immediate in register: {self:?}")
    }
}

impl<F, EF> Reg<F, EF> for Address<F>
where
    F: PrimeField + TwoAdicField,
    EF: ExtensionField<F> + TwoAdicField,
{
    fn read(&self, compiler: &mut AsmCompiler<F, EF>) -> Address<F> {
        compiler.read_addr(*self);
        *self
    }

    fn read_ghost(&self, compiler: &mut AsmCompiler<F, EF>) -> Address<F> {
        compiler.read_ghost_addr(*self);
        *self
    }

    fn write(&self, compiler: &mut AsmCompiler<F, EF>) -> Address<F> {
        compiler.write_addr(*self);
        *self
    }
}

#[cfg(test)]
mod tests {
    use p3_baby_bear::{BabyBear, DiffusionMatrixBabyBear};
    use p3_field::{Field, PrimeField32};
    use p3_symmetric::Permutation;
    use rand::{rngs::StdRng, Rng, SeedableRng};
    use sp1_core::{
        stark::StarkGenericConfig,
        utils::{inner_perm, run_test_machine, setup_logger, BabyBearPoseidon2Inner},
    };
    use sp1_recursion_core::stark::config::BabyBearPoseidon2Outer;
    use sp1_recursion_core_v2::{machine::RecursionAir, RecursionProgram, Runtime};

    use crate::{asm::AsmBuilder, circuit::CircuitV2Builder};

    use super::*;

    type SC = BabyBearPoseidon2Outer;
    type F = <SC as StarkGenericConfig>::Val;
    type EF = <SC as StarkGenericConfig>::Challenge;
    type A = RecursionAir<F, 3>;

    fn test_operations(operations: TracedVec<DslIr<AsmConfig<F, EF>>>) {
        let mut compiler = super::AsmCompiler::default();
        let instructions = compiler.compile(operations);
        let program = RecursionProgram { instructions };
        let mut runtime = Runtime::<F, EF, DiffusionMatrixBabyBear>::new(
            &program,
            BabyBearPoseidon2Inner::new().perm,
        );
        runtime.run();

        let config = SC::new();
        let machine = A::machine(config);
        let (pk, vk) = machine.setup(&program);
        let result = run_test_machine(runtime.record, machine, pk, vk);
        if let Err(e) = result {
            panic!("Verification failed: {:?}", e);
        }
    }

    #[test]
    fn test_poseidon2() {
        setup_logger();
        type SC = BabyBearPoseidon2Outer;
        type F = <SC as StarkGenericConfig>::Val;
        type EF = <SC as StarkGenericConfig>::Challenge;

        let rng = &mut rand::thread_rng();
        let input_1: [BabyBear; WIDTH] =
            core::array::from_fn(|_| rng.sample(rand::distributions::Standard));
        let output_1 = inner_perm().permute(input_1);

        let mut builder = AsmBuilder::<F, EF>::default();

        let input_1_felts = input_1.map(|x| builder.eval(x));
        let output_1_felts = builder.poseidon2_permute_v2(input_1_felts);
        let expected: [Felt<_>; WIDTH] = output_1.map(|x| builder.eval(x));
        for (lhs, rhs) in output_1_felts.into_iter().zip(expected) {
            builder.assert_felt_eq(lhs, rhs);
        }

        test_operations(builder.operations);
    }

    #[test]
    fn test_hint_bit_decomposition() {
        setup_logger();

        let mut builder = AsmBuilder::<F, EF>::default();
        let mut rng =
            StdRng::seed_from_u64(0xC0FFEE7AB1E).sample_iter::<F, _>(rand::distributions::Standard);
        for _ in 0..1 {
            let input_f = rng.next().unwrap();
            let input = input_f.as_canonical_u32();
            let output = (0..NUM_BITS).map(|i| (input >> i) & 1).collect::<Vec<_>>();

            let input_felt = builder.eval(input_f);
            let output_felts = builder.num2bits_v2_f(input_felt);
            let expected: Vec<Felt<_>> = output
                .into_iter()
                .map(|x| builder.eval(F::from_canonical_u32(x)))
                .collect();
            for (lhs, rhs) in output_felts.into_iter().zip(expected) {
                builder.assert_felt_eq(lhs, rhs);
            }
        }
        test_operations(builder.operations);
    }

    macro_rules! test_assert_fixture {
        ($assert_felt:ident, $assert_ext:ident, $should_offset:literal) => {
            {
                use std::convert::identity;
                let mut builder = AsmBuilder::<F, EF>::default();
                test_assert_fixture!(builder, identity, F, Felt<_>, 0xDEADBEEF, $assert_felt, $should_offset);
                test_assert_fixture!(builder, EF::cons, EF, Ext<_, _>, 0xABADCAFE, $assert_ext, $should_offset);
                test_operations(builder.operations);
            }
        };
        ($builder:ident, $wrap:path, $t:ty, $u:ty, $seed:expr, $assert:ident, $should_offset:expr) => {
            {
                let mut elts = StdRng::seed_from_u64($seed)
                    .sample_iter::<$t, _>(rand::distributions::Standard);
                for _ in 0..100 {
                    let a = elts.next().unwrap();
                    let b = elts.next().unwrap();
                    let c = a + b;
                    let ar: $u = $builder.eval($wrap(a));
                    let br: $u = $builder.eval($wrap(b));
                    let cr: $u = $builder.eval(ar + br);
                    let cm = if $should_offset {
                        c + elts.find(|x| !x.is_zero()).unwrap()
                    } else {
                        c
                    };
                    $builder.$assert(cr, $wrap(cm));
                }
            }
        };
    }

    #[test]
    fn test_assert_eq_noop() {
        test_assert_fixture!(assert_felt_eq, assert_ext_eq, false);
    }

    #[test]
    #[should_panic]
    fn test_assert_eq_panics() {
        test_assert_fixture!(assert_felt_eq, assert_ext_eq, true);
    }

    #[test]
    fn test_assert_ne_noop() {
        test_assert_fixture!(assert_felt_ne, assert_ext_ne, true);
    }

    #[test]
    #[should_panic]
    fn test_assert_ne_panics() {
        test_assert_fixture!(assert_felt_ne, assert_ext_ne, false);
    }
}<|MERGE_RESOLUTION|>--- conflicted
+++ resolved
@@ -461,7 +461,6 @@
                     addrs: Poseidon2Io { ref output, .. },
                     mults,
                 }) => mults.iter_mut().zip(output).collect(),
-<<<<<<< HEAD
                 Instruction::ExpReverseBitsLen(ExpReverseBitsInstr {
                     addrs: ExpReverseBitsIo { ref result, .. },
                     mult,
@@ -472,10 +471,7 @@
                     .iter_mut()
                     .map(|(ref addr, mult)| (mult, addr))
                     .collect(),
-=======
-                Instruction::ExpReverseBitsLen(_) => todo!(),
                 Instruction::FriFold(_) => todo!(),
->>>>>>> 7dccf9ba
             })
             .for_each(|(mult, addr): (&mut F, &Address<F>)| {
                 *mult = self.addr_to_mult.remove(addr).unwrap()
