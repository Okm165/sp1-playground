use core::marker::PhantomData;
use std::collections::BTreeSet;

use super::{AssemblyCode, BasicBlock};
use alloc::collections::BTreeMap;
use alloc::vec;

use p3_field::ExtensionField;
use p3_field::PrimeField;
use p3_field::PrimeField32;
use p3_field::TwoAdicField;
use sp1_recursion_core::runtime::Program;
use sp1_recursion_core::runtime::STACK_SIZE;

use crate::asm::AsmInstruction;
use crate::ir::Builder;
use crate::ir::Usize;
use crate::ir::{Config, DslIR, Ext, Felt, Ptr, Var};
use crate::prelude::Array;
use crate::prelude::MemIndex;

pub(crate) const STACK_START_OFFSET: i32 = 16;

pub(crate) const ZERO: i32 = 0;
pub(crate) const HEAP_PTR: i32 = -4;

#[allow(dead_code)]
pub(crate) const A0: i32 = -8;
#[allow(dead_code)]
pub(crate) const A1: i32 = -12;

pub type VmBuilder<F, EF> = Builder<AsmConfig<F, EF>>;

#[derive(Debug, Clone)]
pub struct AsmCompiler<F, EF> {
    pub basic_blocks: Vec<BasicBlock<F, EF>>,

    break_label: Option<F>,

    break_label_map: BTreeMap<F, F>,

    break_counter: usize,

    contains_break: BTreeSet<F>,

    function_labels: BTreeMap<String, F>,
}

#[derive(Debug, Clone)]
pub struct AsmConfig<F, EF>(PhantomData<(F, EF)>);

impl<F: PrimeField + TwoAdicField, EF: ExtensionField<F> + TwoAdicField> Config
    for AsmConfig<F, EF>
{
    type N = F;
    type F = F;
    type EF = EF;
}

impl<F: PrimeField32 + TwoAdicField, EF: ExtensionField<F> + TwoAdicField> VmBuilder<F, EF> {
    pub fn compile_to_asm(self) -> AssemblyCode<F, EF> {
        let mut compiler = AsmCompiler::new();
        compiler.build(self.operations);
        compiler.code()
    }

    pub fn compile(self) -> Program<F> {
        let mut compiler = AsmCompiler::new();
        compiler.build(self.operations);
        compiler.compile()
    }
}

impl<F> Var<F> {
    fn fp(&self) -> i32 {
        -((self.0 as i32) * 3 + 1 + STACK_START_OFFSET)
    }
}

impl<F> Felt<F> {
    fn fp(&self) -> i32 {
        -((self.0 as i32) * 3 + 2 + STACK_START_OFFSET)
    }
}

impl<F> Ptr<F> {
    fn fp(&self) -> i32 {
        self.address.fp()
    }
}

impl<F, EF> Ext<F, EF> {
    pub fn fp(&self) -> i32 {
        -((self.0 as i32) * 3 + STACK_START_OFFSET)
    }
}

pub enum IndexTriple<F> {
    Var(i32, F, F),
    Const(F, F, F),
}

impl<F: PrimeField32> MemIndex<F> {
    pub fn fp(&self) -> IndexTriple<F> {
        match self.index {
            Usize::Const(index) => IndexTriple::Const(
                F::from_canonical_usize(index),
                F::from_canonical_usize(self.offset),
                F::from_canonical_usize(self.size),
            ),
            Usize::Var(index) => IndexTriple::Var(
                index.fp(),
                F::from_canonical_usize(self.offset),
                F::from_canonical_usize(self.size),
            ),
        }
    }
}

impl<F: PrimeField32 + TwoAdicField, EF: ExtensionField<F> + TwoAdicField> AsmCompiler<F, EF> {
    #[allow(clippy::new_without_default)]
    pub fn new() -> Self {
        Self {
            basic_blocks: vec![BasicBlock::new()],
            break_label: None,
            break_label_map: BTreeMap::new(),
            contains_break: BTreeSet::new(),
            function_labels: BTreeMap::new(),
            break_counter: 0,
        }
    }

    pub fn new_break_label(&mut self) -> F {
        let label = self.break_counter;
        self.break_counter += 1;
        let label = F::from_canonical_usize(label);
        self.break_label = Some(label);
        label
    }

    pub fn build(&mut self, operations: Vec<DslIR<AsmConfig<F, EF>>>) {
        if self.block_label().is_zero() {
            // Set the heap pointer value according to stack size
            let stack_size = F::from_canonical_usize(STACK_SIZE + 4);
            self.push(AsmInstruction::IMM(HEAP_PTR, stack_size));
        }
        for op in operations.clone() {
            match op {
                DslIR::Imm(dst, src) => {
                    self.push(AsmInstruction::IMM(dst.fp(), src));
                }
                DslIR::ImmFelt(dst, src) => {
                    self.push(AsmInstruction::IMM(dst.fp(), src));
                }
                DslIR::ImmExt(dst, src) => {
                    self.push(AsmInstruction::EIMM(dst.fp(), src));
                }
                DslIR::AddV(dst, lhs, rhs) => {
                    self.push(AsmInstruction::ADD(dst.fp(), lhs.fp(), rhs.fp()));
                }
                DslIR::AddVI(dst, lhs, rhs) => {
                    self.push(AsmInstruction::ADDI(dst.fp(), lhs.fp(), rhs));
                }
                DslIR::AddF(dst, lhs, rhs) => {
                    self.push(AsmInstruction::ADD(dst.fp(), lhs.fp(), rhs.fp()));
                }
                DslIR::AddFI(dst, lhs, rhs) => {
                    self.push(AsmInstruction::ADDI(dst.fp(), lhs.fp(), rhs));
                }
                DslIR::AddE(dst, lhs, rhs) => {
                    self.push(AsmInstruction::EADD(dst.fp(), lhs.fp(), rhs.fp()));
                }
                DslIR::AddEI(dst, lhs, rhs) => {
                    self.push(AsmInstruction::EADDI(dst.fp(), lhs.fp(), rhs));
                }
                DslIR::AddEF(dst, lhs, rhs) => {
                    self.push(AsmInstruction::EADDF(dst.fp(), lhs.fp(), rhs.fp()));
                }
                DslIR::AddEFFI(dst, lhs, rhs) => {
                    self.push(AsmInstruction::FADDEI(dst.fp(), lhs.fp(), rhs));
                }
                DslIR::AddEFI(dst, lhs, rhs) => {
                    self.push(AsmInstruction::EADDI(
                        dst.fp(),
                        lhs.fp(),
                        EF::from_base(rhs),
                    ));
                }
                DslIR::SubV(dst, lhs, rhs) => {
                    self.push(AsmInstruction::SUB(dst.fp(), lhs.fp(), rhs.fp()));
                }
                DslIR::SubVI(dst, lhs, rhs) => {
                    self.push(AsmInstruction::SUBI(dst.fp(), lhs.fp(), rhs));
                }
                DslIR::SubVIN(dst, lhs, rhs) => {
                    self.push(AsmInstruction::SUBIN(dst.fp(), lhs, rhs.fp()));
                }
                DslIR::SubF(dst, lhs, rhs) => {
                    self.push(AsmInstruction::SUB(dst.fp(), lhs.fp(), rhs.fp()));
                }
                DslIR::SubFI(dst, lhs, rhs) => {
                    self.push(AsmInstruction::SUBI(dst.fp(), lhs.fp(), rhs));
                }
                DslIR::SubFIN(dst, lhs, rhs) => {
                    self.push(AsmInstruction::SUBIN(dst.fp(), lhs, rhs.fp()));
                }
                DslIR::NegV(dst, src) => {
                    self.push(AsmInstruction::SUBIN(dst.fp(), F::one(), src.fp()));
                }
                DslIR::NegF(dst, src) => {
                    self.push(AsmInstruction::SUBIN(dst.fp(), F::one(), src.fp()));
                }
                DslIR::DivF(dst, lhs, rhs) => {
                    self.push(AsmInstruction::DIV(dst.fp(), lhs.fp(), rhs.fp()));
                }
                DslIR::DivFI(dst, lhs, rhs) => {
                    self.push(AsmInstruction::DIVI(dst.fp(), lhs.fp(), rhs));
                }
                DslIR::DivFIN(dst, lhs, rhs) => {
                    self.push(AsmInstruction::DIVIN(dst.fp(), lhs, rhs.fp()));
                }
                DslIR::InvV(dst, src) => {
                    self.push(AsmInstruction::DIVIN(dst.fp(), F::one(), src.fp()));
                }
                DslIR::InvF(dst, src) => {
                    self.push(AsmInstruction::DIVIN(dst.fp(), F::one(), src.fp()));
                }
                DslIR::DivEF(dst, lhs, rhs) => {
                    self.push(AsmInstruction::EDIVF(dst.fp(), lhs.fp(), rhs.fp()));
                }
                DslIR::DivEFI(dst, lhs, rhs) => {
                    self.push(AsmInstruction::EDIVI(
                        dst.fp(),
                        lhs.fp(),
                        EF::from_base(rhs),
                    ));
                }
                DslIR::DivEIN(dst, lhs, rhs) => {
                    self.push(AsmInstruction::EDIVIN(dst.fp(), lhs, rhs.fp()));
                }
                DslIR::DivEFIN(dst, lhs, rhs) => {
                    self.push(AsmInstruction::EDIVIN(
                        dst.fp(),
                        EF::from_base(lhs),
                        rhs.fp(),
                    ));
                }
                DslIR::DivE(dst, lhs, rhs) => {
                    self.push(AsmInstruction::EDIV(dst.fp(), lhs.fp(), rhs.fp()));
                }
                DslIR::DivEI(dst, lhs, rhs) => {
                    self.push(AsmInstruction::EDIVI(dst.fp(), lhs.fp(), rhs));
                }
                DslIR::InvE(dst, src) => {
                    self.push(AsmInstruction::EDIVIN(dst.fp(), EF::one(), src.fp()));
                }
                DslIR::SubEF(dst, lhs, rhs) => {
                    self.push(AsmInstruction::ESUBF(dst.fp(), lhs.fp(), rhs.fp()));
                }
                DslIR::SubEFI(dst, lhs, rhs) => {
                    self.push(AsmInstruction::ESUBI(
                        dst.fp(),
                        lhs.fp(),
                        EF::from_base(rhs),
                    ));
                }
                DslIR::SubEIN(dst, lhs, rhs) => {
                    self.push(AsmInstruction::ESUBIN(dst.fp(), lhs, rhs.fp()));
                }
                DslIR::SubE(dst, lhs, rhs) => {
                    self.push(AsmInstruction::ESUB(dst.fp(), lhs.fp(), rhs.fp()));
                }
                DslIR::SubEI(dst, lhs, rhs) => {
                    self.push(AsmInstruction::ESUBI(dst.fp(), lhs.fp(), rhs));
                }
                DslIR::NegE(dst, src) => {
                    self.push(AsmInstruction::ESUBIN(dst.fp(), EF::zero(), src.fp()));
                }
                DslIR::MulV(dst, lhs, rhs) => {
                    self.push(AsmInstruction::MUL(dst.fp(), lhs.fp(), rhs.fp()));
                }
                DslIR::MulVI(dst, lhs, rhs) => {
                    self.push(AsmInstruction::MULI(dst.fp(), lhs.fp(), rhs));
                }
                DslIR::MulF(dst, lhs, rhs) => {
                    self.push(AsmInstruction::MUL(dst.fp(), lhs.fp(), rhs.fp()));
                }
                DslIR::MulFI(dst, lhs, rhs) => {
                    self.push(AsmInstruction::MULI(dst.fp(), lhs.fp(), rhs));
                }
                DslIR::MulE(dst, lhs, rhs) => {
                    self.push(AsmInstruction::EMUL(dst.fp(), lhs.fp(), rhs.fp()));
                }
                DslIR::MulEI(dst, lhs, rhs) => {
                    self.push(AsmInstruction::EMULI(dst.fp(), lhs.fp(), rhs));
                }
                DslIR::MulEF(dst, lhs, rhs) => {
                    self.push(AsmInstruction::EMULF(dst.fp(), lhs.fp(), rhs.fp()));
                }
                DslIR::MulEFI(dst, lhs, rhs) => {
                    self.push(AsmInstruction::EMULI(
                        dst.fp(),
                        lhs.fp(),
                        EF::from_base(rhs),
                    ));
                }
                DslIR::IfEq(lhs, rhs, then_block, else_block) => {
                    let if_compiler = IfCompiler {
                        compiler: self,
                        lhs: lhs.fp(),
                        rhs: ValueOrConst::Val(rhs.fp()),
                        is_eq: true,
                    };
                    if else_block.is_empty() {
                        if_compiler.then(|builder| builder.build(then_block));
                    } else {
                        if_compiler.then_or_else(
                            |builder| builder.build(then_block),
                            |builder| builder.build(else_block),
                        );
                    }
                }
                DslIR::IfNe(lhs, rhs, then_block, else_block) => {
                    let if_compiler = IfCompiler {
                        compiler: self,
                        lhs: lhs.fp(),
                        rhs: ValueOrConst::Val(rhs.fp()),
                        is_eq: false,
                    };
                    if else_block.is_empty() {
                        if_compiler.then(|builder| builder.build(then_block));
                    } else {
                        if_compiler.then_or_else(
                            |builder| builder.build(then_block),
                            |builder| builder.build(else_block),
                        );
                    }
                }
                DslIR::IfEqI(lhs, rhs, then_block, else_block) => {
                    let if_compiler = IfCompiler {
                        compiler: self,
                        lhs: lhs.fp(),
                        rhs: ValueOrConst::Const(rhs),
                        is_eq: true,
                    };
                    if else_block.is_empty() {
                        if_compiler.then(|builder| builder.build(then_block));
                    } else {
                        if_compiler.then_or_else(
                            |builder| builder.build(then_block),
                            |builder| builder.build(else_block),
                        );
                    }
                }
                DslIR::IfNeI(lhs, rhs, then_block, else_block) => {
                    let if_compiler = IfCompiler {
                        compiler: self,
                        lhs: lhs.fp(),
                        rhs: ValueOrConst::Const(rhs),
                        is_eq: false,
                    };
                    if else_block.is_empty() {
                        if_compiler.then(|builder| builder.build(then_block));
                    } else {
                        if_compiler.then_or_else(
                            |builder| builder.build(then_block),
                            |builder| builder.build(else_block),
                        );
                    }
                }
                DslIR::Break => {
                    let label = self.break_label.expect("No break label set");
                    let current_block = self.block_label();
                    self.contains_break.insert(current_block);
                    self.push(AsmInstruction::Break(label));
                }
                DslIR::For(start, end, step_size, loop_var, block) => {
                    let for_compiler = ForCompiler {
                        compiler: self,
                        start,
                        end,
                        step_size,
                        loop_var,
                    };
                    for_compiler.for_each(move |_, builder| builder.build(block));
                }
                DslIR::AssertEqV(lhs, rhs) => {
                    // If lhs != rhs, execute TRAP
                    self.assert(lhs.fp(), ValueOrConst::Val(rhs.fp()), false)
                }
                DslIR::AssertEqVI(lhs, rhs) => {
                    // If lhs != rhs, execute TRAP
                    self.assert(lhs.fp(), ValueOrConst::Const(rhs), false)
                }
                DslIR::AssertNeV(lhs, rhs) => {
                    // If lhs == rhs, execute TRAP
                    self.assert(lhs.fp(), ValueOrConst::Val(rhs.fp()), true)
                }
                DslIR::AssertNeVI(lhs, rhs) => {
                    // If lhs == rhs, execute TRAP
                    self.assert(lhs.fp(), ValueOrConst::Const(rhs), true)
                }
                DslIR::AssertEqF(lhs, rhs) => {
                    // If lhs != rhs, execute TRAP
                    self.assert(lhs.fp(), ValueOrConst::Val(rhs.fp()), false)
                }
                DslIR::AssertEqFI(lhs, rhs) => {
                    // If lhs != rhs, execute TRAP
                    self.assert(lhs.fp(), ValueOrConst::Const(rhs), false)
                }
                DslIR::AssertNeF(lhs, rhs) => {
                    // If lhs == rhs, execute TRAP
                    self.assert(lhs.fp(), ValueOrConst::Val(rhs.fp()), true)
                }
                DslIR::AssertNeFI(lhs, rhs) => {
                    // If lhs == rhs, execute TRAP
                    self.assert(lhs.fp(), ValueOrConst::Const(rhs), true)
                }
                DslIR::AssertEqE(lhs, rhs) => {
                    // If lhs != rhs, execute TRAP
                    self.assert(lhs.fp(), ValueOrConst::ExtVal(rhs.fp()), false)
                }
                DslIR::AssertEqEI(lhs, rhs) => {
                    // If lhs != rhs, execute TRAP
                    self.assert(lhs.fp(), ValueOrConst::ExtConst(rhs), false)
                }
                DslIR::AssertNeE(lhs, rhs) => {
                    // If lhs == rhs, execute TRAP
                    self.assert(lhs.fp(), ValueOrConst::ExtVal(rhs.fp()), true)
                }
                DslIR::AssertNeEI(lhs, rhs) => {
                    // If lhs == rhs, execute TRAP
                    self.assert(lhs.fp(), ValueOrConst::ExtConst(rhs), true)
                }
                DslIR::Alloc(ptr, len, size) => {
                    self.alloc(ptr, len, size);
                }
                DslIR::LoadV(var, ptr, index) => match index.fp() {
                    IndexTriple::Const(index, offset, size) => {
                        self.push(AsmInstruction::LWI(var.fp(), ptr.fp(), index, offset, size))
                    }
                    IndexTriple::Var(index, offset, size) => {
                        self.push(AsmInstruction::LW(var.fp(), ptr.fp(), index, offset, size))
                    }
                },
                DslIR::LoadF(var, ptr, index) => match index.fp() {
                    IndexTriple::Const(index, offset, size) => {
                        self.push(AsmInstruction::LWI(var.fp(), ptr.fp(), index, offset, size))
                    }
                    IndexTriple::Var(index, offset, size) => {
                        self.push(AsmInstruction::LW(var.fp(), ptr.fp(), index, offset, size))
                    }
                },
                DslIR::LoadE(var, ptr, index) => match index.fp() {
                    IndexTriple::Const(index, offset, size) => {
                        self.push(AsmInstruction::LEI(var.fp(), ptr.fp(), index, offset, size))
                    }
                    IndexTriple::Var(index, offset, size) => {
                        self.push(AsmInstruction::LE(var.fp(), ptr.fp(), index, offset, size))
                    }
                },
                DslIR::StoreV(ptr, var, index) => match index.fp() {
                    IndexTriple::Const(index, offset, size) => {
                        self.push(AsmInstruction::SWI(ptr.fp(), var.fp(), index, offset, size))
                    }
                    IndexTriple::Var(index, offset, size) => {
                        self.push(AsmInstruction::SW(ptr.fp(), var.fp(), index, offset, size))
                    }
                },
                DslIR::StoreF(ptr, var, index) => match index.fp() {
                    IndexTriple::Const(index, offset, size) => {
                        self.push(AsmInstruction::SWI(ptr.fp(), var.fp(), index, offset, size))
                    }
                    IndexTriple::Var(index, offset, size) => {
                        self.push(AsmInstruction::SW(ptr.fp(), var.fp(), index, offset, size))
                    }
                },
                DslIR::StoreE(ptr, var, index) => match index.fp() {
                    IndexTriple::Const(index, offset, size) => {
                        self.push(AsmInstruction::SEI(ptr.fp(), var.fp(), index, offset, size))
                    }
                    IndexTriple::Var(index, offset, size) => {
                        self.push(AsmInstruction::SE(ptr.fp(), var.fp(), index, offset, size))
                    }
                },

                DslIR::HintBitsU(dst, src) => match (dst, src) {
                    (Array::Dyn(dst, _), Usize::Var(src)) => {
                        self.push(AsmInstruction::HintBits(dst.fp(), src.fp()));
                    }
                    _ => unimplemented!(),
                },
                DslIR::HintBitsF(dst, src) => match dst {
                    Array::Dyn(dst, _) => {
                        self.push(AsmInstruction::HintBits(dst.fp(), src.fp()));
                    }
                    _ => unimplemented!(),
                },
                DslIR::HintBitsV(dst, src) => match dst {
                    Array::Dyn(dst, _) => {
                        self.push(AsmInstruction::HintBits(dst.fp(), src.fp()));
                    }
                    _ => unimplemented!(),
                },
                DslIR::Num2BitsF(_, _) => unimplemented!(),
                DslIR::Num2BitsV(_, _) => unimplemented!(),
                DslIR::Poseidon2PermuteBabyBear(dst, src) => match (dst, src) {
                    (Array::Dyn(dst, _), Array::Dyn(src, _)) => {
                        self.push(AsmInstruction::Poseidon2Permute(dst.fp(), src.fp()))
                    }
                    _ => unimplemented!(),
                },
                DslIR::ReverseBitsLen(_, _, _) => unimplemented!(),
                DslIR::TwoAdicGenerator(_, _) => unimplemented!(),
                DslIR::ExpUsizeV(_, _, _) => unimplemented!(),
                DslIR::ExpUsizeF(_, _, _) => unimplemented!(),
                DslIR::Error() => self.push(AsmInstruction::TRAP),
                DslIR::PrintF(dst) => self.push(AsmInstruction::PrintF(dst.fp())),
                DslIR::PrintV(dst) => self.push(AsmInstruction::PrintV(dst.fp())),
                DslIR::PrintE(dst) => self.push(AsmInstruction::PrintE(dst.fp())),
                DslIR::Ext2Felt(dst, src) => match (dst, src) {
                    (Array::Dyn(dst, _), src) => {
                        self.push(AsmInstruction::Ext2Felt(dst.fp(), src.fp()))
                    }
                    _ => unimplemented!(),
                },
<<<<<<< HEAD
                DslIR::HintLen(dst) => self.push(AsmInstruction::HintLen(dst.fp())),
                DslIR::HintVars(dst) => match dst {
                    Array::Dyn(dst, _) => self.push(AsmInstruction::Hint(dst.fp())),
                    _ => unimplemented!(),
                },
                DslIR::HintFelts(dst) => match dst {
                    Array::Dyn(dst, _) => self.push(AsmInstruction::Hint(dst.fp())),
                    _ => unimplemented!(),
                },
                DslIR::HintExts(dst) => match dst {
                    Array::Dyn(dst, _) => self.push(AsmInstruction::Hint(dst.fp())),
                    _ => unimplemented!(),
                },
=======
                DslIR::FriFold(m, input_ptr) => {
                    if let Array::Dyn(ptr, _) = input_ptr {
                        self.push(AsmInstruction::FriFold(m.fp(), ptr.fp()));
                    } else {
                        unimplemented!();
                    }
                }
>>>>>>> f6d6fd80
                _ => unimplemented!(),
            }
        }
    }

    pub fn alloc(&mut self, ptr: Ptr<F>, len: Usize<F>, size: usize) {
        // Load the current heap ptr address to the stack value and advance the heap ptr.
        let size = F::from_canonical_usize(size);
        match len {
            Usize::Const(len) => {
                let len = F::from_canonical_usize(len);
                self.push(AsmInstruction::ADDI(ptr.fp(), HEAP_PTR, F::zero()));
                self.push(AsmInstruction::ADDI(HEAP_PTR, HEAP_PTR, len * size));
            }
            Usize::Var(len) => {
                self.push(AsmInstruction::ADDI(ptr.fp(), HEAP_PTR, F::zero()));
                self.push(AsmInstruction::MULI(A0, len.fp(), size));
                self.push(AsmInstruction::ADD(HEAP_PTR, HEAP_PTR, A0));
            }
        }
    }

    pub fn assert(&mut self, lhs: i32, rhs: ValueOrConst<F, EF>, is_eq: bool) {
        let if_compiler = IfCompiler {
            compiler: self,
            lhs,
            rhs,
            is_eq,
        };
        if_compiler.then(|builder| builder.push(AsmInstruction::TRAP));
    }

    pub fn code(self) -> AssemblyCode<F, EF> {
        let labels = self
            .function_labels
            .into_iter()
            .map(|(k, v)| (v, k))
            .collect();
        AssemblyCode::new(self.basic_blocks, labels)
    }

    pub fn compile(self) -> Program<F> {
        let code = self.code();
        code.machine_code()
    }

    fn basic_block(&mut self) {
        self.basic_blocks.push(BasicBlock::new());
    }

    fn block_label(&mut self) -> F {
        F::from_canonical_usize(self.basic_blocks.len() - 1)
    }

    fn push_to_block(&mut self, block_label: F, instruction: AsmInstruction<F, EF>) {
        self.basic_blocks
            .get_mut(block_label.as_canonical_u32() as usize)
            .unwrap_or_else(|| panic!("Missing block at label: {:?}", block_label))
            .push(instruction);
    }

    fn push(&mut self, instruction: AsmInstruction<F, EF>) {
        self.basic_blocks.last_mut().unwrap().push(instruction);
    }
}

pub enum ValueOrConst<F, EF> {
    Val(i32),
    ExtVal(i32),
    Const(F),
    ExtConst(EF),
}

pub struct IfCompiler<'a, F, EF> {
    compiler: &'a mut AsmCompiler<F, EF>,
    lhs: i32,
    rhs: ValueOrConst<F, EF>,
    is_eq: bool,
}

impl<'a, F: PrimeField32 + TwoAdicField, EF: ExtensionField<F> + TwoAdicField>
    IfCompiler<'a, F, EF>
{
    pub fn then<Func>(self, f: Func)
    where
        Func: FnOnce(&mut AsmCompiler<F, EF>),
    {
        let Self {
            compiler,
            lhs,
            rhs,
            is_eq,
        } = self;
        // Get the label for the current block which will contain the branch.
        let if_branching_block = compiler.block_label();
        // Generate the blocks for the then branch.
        compiler.basic_block();
        f(compiler);
        // Generate the block for returning to the main flow.
        compiler.basic_block();
        // Get the block label for the after if block.
        let after_if_block = compiler.block_label();
        // Get the branch instruction to push to the `if_branching_block`.
        let instr = Self::branch(lhs, rhs, is_eq, after_if_block);
        compiler.push_to_block(if_branching_block, instr);
    }

    pub fn then_or_else<ThenFunc, ElseFunc>(self, then_f: ThenFunc, else_f: ElseFunc)
    where
        ThenFunc: FnOnce(&mut AsmCompiler<F, EF>),
        ElseFunc: FnOnce(&mut AsmCompiler<F, EF>),
    {
        let Self {
            compiler,
            lhs,
            rhs,
            is_eq,
        } = self;
        // Get the label for the current block, so we can generate the jump instruction into it.
        // conditional branc instruction to it, if the condition is not met.
        let if_branching_block = compiler.block_label();
        // Generate the block for the then branch.
        compiler.basic_block();
        then_f(compiler);
        let last_if_block = compiler.block_label();
        // Generate the block for the else branch.
        compiler.basic_block();
        let else_block = compiler.block_label();
        else_f(compiler);
        // Generate the jump instruction to the else block
        let instr = Self::branch(lhs, rhs, is_eq, else_block);
        compiler.push_to_block(if_branching_block, instr);
        // Generate the block for returning to the main flow.
        compiler.basic_block();

        // Get the label for the main flow block and generate the jump instruction to it.
        let main_flow_block = compiler.block_label();
        let instr = AsmInstruction::j(main_flow_block);
        compiler.push_to_block(last_if_block, instr);
    }

    fn branch(lhs: i32, rhs: ValueOrConst<F, EF>, is_eq: bool, block: F) -> AsmInstruction<F, EF> {
        match (rhs, is_eq) {
            (ValueOrConst::Const(rhs), true) => AsmInstruction::BNEI(block, lhs, rhs),
            (ValueOrConst::Const(rhs), false) => AsmInstruction::BEQI(block, lhs, rhs),
            (ValueOrConst::ExtConst(rhs), true) => AsmInstruction::EBNEI(block, lhs, rhs),
            (ValueOrConst::ExtConst(rhs), false) => AsmInstruction::EBEQI(block, lhs, rhs),
            (ValueOrConst::Val(rhs), true) => AsmInstruction::BNE(block, lhs, rhs),
            (ValueOrConst::Val(rhs), false) => AsmInstruction::BEQ(block, lhs, rhs),
            (ValueOrConst::ExtVal(rhs), true) => AsmInstruction::EBNE(block, lhs, rhs),
            (ValueOrConst::ExtVal(rhs), false) => AsmInstruction::EBEQ(block, lhs, rhs),
        }
    }
}

/// A builder for a for loop.
///
/// Starting with end < start will lead to undefined behavior!
pub struct ForCompiler<'a, F, EF> {
    compiler: &'a mut AsmCompiler<F, EF>,
    start: Usize<F>,
    end: Usize<F>,
    step_size: F,
    loop_var: Var<F>,
}

impl<'a, F: PrimeField32 + TwoAdicField, EF: ExtensionField<F> + TwoAdicField>
    ForCompiler<'a, F, EF>
{
    pub(super) fn for_each(mut self, f: impl FnOnce(Var<F>, &mut AsmCompiler<F, EF>)) {
        // The function block structure:
        // - Setting the loop range
        // - Executing the loop body and incrementing the loop variable
        // - the loop condition
        // Set the loop variable to the start of the range.
        self.set_loop_var();
        // Save the label of the for loop call
        let loop_call_label = self.compiler.block_label();

        // Initialize a break label for this loop.
        let break_label = self.compiler.new_break_label();
        self.compiler.break_label = Some(break_label);

        // A basic block for the loop body
        self.compiler.basic_block();
        // Save the loop body label for the loop condition.
        let loop_label = self.compiler.block_label();
        // The loop body.
        f(self.loop_var, self.compiler);
        // Increment the loop variable.
        self.compiler.push(AsmInstruction::ADDI(
            self.loop_var.fp(),
            self.loop_var.fp(),
            self.step_size,
        ));

        // Add a basic block for the loop condition.
        self.compiler.basic_block();
        // Jump to loop body if the loop condition still holds.
        self.jump_to_loop_body(loop_label);
        // Add a jump instruction to the loop condition in the loop call block.
        let label = self.compiler.block_label();
        let instr = AsmInstruction::j(label);
        self.compiler.push_to_block(loop_call_label, instr);

        // Initialize the after loop block.
        self.compiler.basic_block();
        // resolve the break label
        let label = self.compiler.block_label();
        self.compiler.break_label_map.insert(break_label, label);
        // Replace the break instruction with a jump to the after loop block.
        for block in self.compiler.contains_break.iter() {
            for instruction in self.compiler.basic_blocks[block.as_canonical_u32() as usize]
                .0
                .iter_mut()
            {
                if let AsmInstruction::Break(l) = instruction {
                    if *l == break_label {
                        *instruction = AsmInstruction::j(label);
                    }
                }
            }
        }
        // self.compiler.contains_break.clear();
    }

    fn set_loop_var(&mut self) {
        match self.start {
            Usize::Const(start) => {
                self.compiler.push(AsmInstruction::IMM(
                    self.loop_var.fp(),
                    F::from_canonical_usize(start),
                ));
            }
            Usize::Var(var) => {
                self.compiler.push(AsmInstruction::ADDI(
                    self.loop_var.fp(),
                    var.fp(),
                    F::zero(),
                ));
            }
        }
    }

    fn jump_to_loop_body(&mut self, loop_label: F) {
        match self.end {
            Usize::Const(end) => {
                let instr = AsmInstruction::BNEI(
                    loop_label,
                    self.loop_var.fp(),
                    F::from_canonical_usize(end),
                );
                self.compiler.push(instr);
            }
            Usize::Var(end) => {
                let instr = AsmInstruction::BNE(loop_label, self.loop_var.fp(), end.fp());
                self.compiler.push(instr);
            }
        }
    }
}<|MERGE_RESOLUTION|>--- conflicted
+++ resolved
@@ -524,7 +524,6 @@
                     }
                     _ => unimplemented!(),
                 },
-<<<<<<< HEAD
                 DslIR::HintLen(dst) => self.push(AsmInstruction::HintLen(dst.fp())),
                 DslIR::HintVars(dst) => match dst {
                     Array::Dyn(dst, _) => self.push(AsmInstruction::Hint(dst.fp())),
@@ -538,7 +537,6 @@
                     Array::Dyn(dst, _) => self.push(AsmInstruction::Hint(dst.fp())),
                     _ => unimplemented!(),
                 },
-=======
                 DslIR::FriFold(m, input_ptr) => {
                     if let Array::Dyn(ptr, _) = input_ptr {
                         self.push(AsmInstruction::FriFold(m.fp(), ptr.fp()));
@@ -546,7 +544,6 @@
                         unimplemented!();
                     }
                 }
->>>>>>> f6d6fd80
                 _ => unimplemented!(),
             }
         }
