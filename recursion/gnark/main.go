--- conflicted
+++ resolved
@@ -396,12 +396,7 @@
 			fmt.Println("Error: host port flag is required")
 			os.Exit(1)
 		}
-<<<<<<< HEAD
-
 		s, err := server.New(context.Background(), circuitDataDir, circuitType)
-=======
-		s, err := server.New(context.Background(), circuitDataDir, circuitBucket, circuitType, circuitVersion)
->>>>>>> 6ba36048
 		if err != nil {
 			panic(fmt.Errorf("initializing server: %w", err))
 		}
