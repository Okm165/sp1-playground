--- conflicted
+++ resolved
@@ -80,11 +80,7 @@
 impl<C: Config, SC: StarkGenericConfig> SP1RecursiveVerifier<C, SC>
 where
     C::F: PrimeField32 + TwoAdicField,
-    SC: StarkGenericConfig<
-        Val = C::F,
-        Challenge = C::EF,
-        Domain = TwoAdicMultiplicativeCoset<C::F>,
-    >,
+    SC: StarkGenericConfig<Val = C::F, Challenge = C::EF, Domain = TwoAdicMultiplicativeCoset<C::F>>,
     Com<SC>: Into<[SC::Val; DIGEST_SIZE]>,
 {
     /// Verify a batch of SP1 shard proofs and aggregate their public values.
@@ -270,14 +266,9 @@
             // Assert that exit code is the same for all proofs.
             builder.assert_felt_eq(exit_code, public_values.exit_code);
 
-<<<<<<< HEAD
-            // Assert tha the exit code is zero (success) for all proofs.
+            // Assert that the exit code is zero (success) for all proofs.
             builder.assert_felt_eq(exit_code, C::F::zero());
 
-            // Assert that the committed value digests are all the same.
-
-=======
->>>>>>> 20e36b7a
             // Assert that the deferred proof digest is the same for all proofs.
             for (digest, current_digest) in deferred_proofs_digest
                 .iter()
