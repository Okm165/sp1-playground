--- conflicted
+++ resolved
@@ -228,11 +228,7 @@
                 builder.assign(exit_code, public_values.exit_code);
             });
 
-<<<<<<< HEAD
             // If shard is one, verify the global initial conditions hold on challenger and pc.
-=======
-            // If it's first shard, verify the global initial conditions hold on challenger and pc.
->>>>>>> 14eb569d
             let shard = felt2var(builder, public_values.shard);
             builder.if_eq(shard, C::N::one()).then(|builder| {
                 // This should be the 0th proof in this batch.
