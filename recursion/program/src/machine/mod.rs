--- conflicted
+++ resolved
@@ -10,7 +10,6 @@
 pub use root::*;
 pub use utils::*;
 
-<<<<<<< HEAD
 // #[cfg(test)]
 // mod tests {
 
@@ -90,19 +89,19 @@
 //             RecursionProgramType::Wrap,
 //         );
 
-//         let mut challenger = machine.config().challenger();
-//         let time = std::time::Instant::now();
-//         let (proof, _) = sp1_core::utils::prove(
-//             program,
-//             &SP1Stdin::new(),
-//             SC::default(),
-//             SP1CoreOpts::default(),
-//         )
-//         .unwrap();
-//         machine.verify(&vk, &proof, &mut challenger).unwrap();
-//         tracing::info!("Proof generated successfully");
-//         let elapsed = time.elapsed();
-//         tracing::info!("Execution proof time: {:?}", elapsed);
+// let mut challenger = machine.config().challenger();
+// let time = std::time::Instant::now();
+// let (proof, _, _) = sp1_core::utils::prove(
+//     program,
+//     &SP1Stdin::new(),
+//     SC::default(),
+//     SP1CoreOpts::default(),
+// )
+// .unwrap();
+// machine.verify(&vk, &proof, &mut challenger).unwrap();
+// tracing::info!("Proof generated successfully");
+// let elapsed = time.elapsed();
+// tracing::info!("Execution proof time: {:?}", elapsed);
 
 //         // Get the and leaf challenger.
 //         let mut leaf_challenger = machine.config().challenger();
@@ -445,436 +444,4 @@
 //         );
 //         test_sp1_recursive_machine_verify(Program::from(elf), 2, Test::Wrap)
 //     }
-// }
-=======
-#[cfg(test)]
-mod tests {
-
-    use p3_baby_bear::BabyBear;
-    use p3_challenger::CanObserve;
-    use p3_maybe_rayon::prelude::*;
-    use sp1_core::stark::{MachineVerificationError, RiscvAir, StarkGenericConfig};
-    use sp1_core::utils::{BabyBearPoseidon2, SP1CoreOpts};
-    use sp1_core::{
-        io::SP1Stdin,
-        runtime::Program,
-        stark::{Challenge, LocalProver},
-    };
-    use sp1_primitives::types::RecursionProgramType;
-    use sp1_recursion_compiler::config::InnerConfig;
-    use sp1_recursion_core::{
-        runtime::Runtime,
-        stark::{config::BabyBearPoseidon2Outer, RecursionAir},
-    };
-
-    use crate::hints::Hintable;
-
-    use super::*;
-
-    enum Test {
-        Recursion,
-        Reduce,
-        Compress,
-        Wrap,
-    }
-
-    fn test_sp1_recursive_machine_verify(program: Program, batch_size: usize, test: Test) {
-        type SC = BabyBearPoseidon2;
-        type F = BabyBear;
-        type EF = Challenge<SC>;
-
-        sp1_core::utils::setup_logger();
-
-        let machine = RiscvAir::machine(SC::default());
-        let (_, vk) = machine.setup(&program);
-
-        // Make the recursion program.
-        let recursive_program = SP1RecursiveVerifier::<InnerConfig, SC>::build(&machine);
-        let recursive_config = SC::default();
-        type A = RecursionAir<BabyBear, 3>;
-        let recursive_machine = A::machine(recursive_config.clone());
-        let (rec_pk, rec_vk) = recursive_machine.setup(&recursive_program);
-
-        // Make the deferred program.
-        let deferred_program = SP1DeferredVerifier::<InnerConfig, SC, _>::build(&recursive_machine);
-        let (_, deferred_vk) = recursive_machine.setup(&deferred_program);
-
-        // Make the compress program.
-        let reduce_program = SP1CompressVerifier::<InnerConfig, _, _>::build(
-            &recursive_machine,
-            &rec_vk,
-            &deferred_vk,
-        );
-
-        let (reduce_pk, compress_vk) = recursive_machine.setup(&reduce_program);
-
-        // Make the compress program.
-        let compress_machine = RecursionAir::<_, 9>::machine(SC::compressed());
-        let compress_program = SP1RootVerifier::<InnerConfig, _, _>::build(
-            &recursive_machine,
-            &compress_vk,
-            RecursionProgramType::Shrink,
-        );
-        let (compress_pk, compress_vk) = compress_machine.setup(&compress_program);
-
-        // Make the wrap program.
-        let wrap_machine = RecursionAir::<_, 17>::wrap_machine(BabyBearPoseidon2Outer::default());
-        let wrap_program = SP1RootVerifier::<InnerConfig, _, _>::build(
-            &compress_machine,
-            &compress_vk,
-            RecursionProgramType::Wrap,
-        );
-
-        let mut challenger = machine.config().challenger();
-        let time = std::time::Instant::now();
-        let (proof, _, _) = sp1_core::utils::prove(
-            program,
-            &SP1Stdin::new(),
-            SC::default(),
-            SP1CoreOpts::default(),
-        )
-        .unwrap();
-        machine.verify(&vk, &proof, &mut challenger).unwrap();
-        tracing::info!("Proof generated successfully");
-        let elapsed = time.elapsed();
-        tracing::info!("Execution proof time: {:?}", elapsed);
-
-        // Get the and leaf challenger.
-        let mut leaf_challenger = machine.config().challenger();
-        vk.observe_into(&mut leaf_challenger);
-        proof.shard_proofs.iter().for_each(|proof| {
-            leaf_challenger.observe(proof.commitment.main_commit);
-            leaf_challenger.observe_slice(&proof.public_values[0..machine.num_pv_elts()]);
-        });
-        // Make sure leaf challenger is not mutable anymore.
-        let leaf_challenger = leaf_challenger;
-
-        let mut layouts = Vec::new();
-
-        let mut reconstruct_challenger = machine.config().challenger();
-        vk.observe_into(&mut reconstruct_challenger);
-
-        let is_complete = proof.shard_proofs.len() == 1;
-        for batch in proof.shard_proofs.chunks(batch_size) {
-            let proofs = batch.to_vec();
-
-            layouts.push(SP1RecursionMemoryLayout {
-                vk: &vk,
-                machine: &machine,
-                shard_proofs: proofs.clone(),
-                leaf_challenger: &leaf_challenger,
-                initial_reconstruct_challenger: reconstruct_challenger.clone(),
-                is_complete,
-            });
-
-            for proof in batch.iter() {
-                reconstruct_challenger.observe(proof.commitment.main_commit);
-                reconstruct_challenger
-                    .observe_slice(&proof.public_values[0..machine.num_pv_elts()]);
-            }
-        }
-
-        assert_eq!(
-            reconstruct_challenger.sponge_state,
-            leaf_challenger.sponge_state
-        );
-        assert_eq!(
-            reconstruct_challenger.input_buffer,
-            leaf_challenger.input_buffer
-        );
-        assert_eq!(
-            reconstruct_challenger.output_buffer,
-            leaf_challenger.output_buffer
-        );
-
-        // Run the recursion programs.
-        let mut records = Vec::new();
-
-        for layout in layouts {
-            let mut runtime =
-                Runtime::<F, EF, _>::new(&recursive_program, machine.config().perm.clone());
-
-            let mut witness_stream = Vec::new();
-            witness_stream.extend(layout.write());
-
-            runtime.witness_stream = witness_stream.into();
-            runtime.run();
-            runtime.print_stats();
-
-            records.push(runtime.record);
-        }
-
-        // Prove all recursion programs and verify the recursive proofs.
-
-        // Make the recursive proofs.
-        let time = std::time::Instant::now();
-        let recursive_proofs = records
-            .into_par_iter()
-            .map(|record| {
-                let mut recursive_challenger = recursive_machine.config().challenger();
-                recursive_machine.prove::<LocalProver<_, _>>(
-                    &rec_pk,
-                    vec![record],
-                    &mut recursive_challenger,
-                    SP1CoreOpts::recursion(),
-                )
-            })
-            .collect::<Vec<_>>();
-        let elapsed = time.elapsed();
-        tracing::info!("Recursive first layer proving time: {:?}", elapsed);
-
-        // Verify the recursive proofs.
-        for rec_proof in recursive_proofs.iter() {
-            let mut recursive_challenger = recursive_machine.config().challenger();
-            let result = recursive_machine.verify(&rec_vk, rec_proof, &mut recursive_challenger);
-
-            match result {
-                Ok(_) => tracing::info!("Proof verified successfully"),
-                Err(MachineVerificationError::NonZeroCumulativeSum) => {
-                    tracing::info!("Proof verification failed: NonZeroCumulativeSum")
-                }
-                e => panic!("Proof verification failed: {:?}", e),
-            }
-        }
-        if let Test::Recursion = test {
-            return;
-        }
-
-        tracing::info!("Recursive proofs verified successfully");
-
-        // Chain all the individual shard proofs.
-        let mut recursive_proofs = recursive_proofs
-            .into_iter()
-            .flat_map(|proof| proof.shard_proofs)
-            .collect::<Vec<_>>();
-
-        // Iterate over the recursive proof batches until there is one proof remaining.
-        let mut is_first_layer = true;
-        let mut is_complete;
-        let time = std::time::Instant::now();
-        loop {
-            tracing::info!("Recursive proofs: {}", recursive_proofs.len());
-            is_complete = recursive_proofs.len() <= batch_size;
-            recursive_proofs = recursive_proofs
-                .par_chunks(batch_size)
-                .map(|batch| {
-                    let kind = if is_first_layer {
-                        ReduceProgramType::Core
-                    } else {
-                        ReduceProgramType::Reduce
-                    };
-                    let kinds = batch.iter().map(|_| kind).collect::<Vec<_>>();
-                    let input = SP1ReduceMemoryLayout {
-                        compress_vk: &compress_vk,
-                        recursive_machine: &recursive_machine,
-                        shard_proofs: batch.to_vec(),
-                        kinds,
-                        is_complete,
-                    };
-
-                    let mut runtime = Runtime::<F, EF, _>::new(
-                        &reduce_program,
-                        recursive_machine.config().perm.clone(),
-                    );
-
-                    let mut witness_stream = Vec::new();
-                    witness_stream.extend(input.write());
-
-                    runtime.witness_stream = witness_stream.into();
-                    runtime.run();
-                    runtime.print_stats();
-
-                    let mut recursive_challenger = recursive_machine.config().challenger();
-                    let mut proof = recursive_machine.prove::<LocalProver<_, _>>(
-                        &reduce_pk,
-                        vec![runtime.record],
-                        &mut recursive_challenger,
-                        SP1CoreOpts::recursion(),
-                    );
-                    let mut recursive_challenger = recursive_machine.config().challenger();
-                    let result =
-                        recursive_machine.verify(&compress_vk, &proof, &mut recursive_challenger);
-
-                    match result {
-                        Ok(_) => tracing::info!("Proof verified successfully"),
-                        Err(MachineVerificationError::NonZeroCumulativeSum) => {
-                            tracing::info!("Proof verification failed: NonZeroCumulativeSum")
-                        }
-                        e => panic!("Proof verification failed: {:?}", e),
-                    }
-
-                    assert_eq!(proof.shard_proofs.len(), 1);
-                    proof.shard_proofs.pop().unwrap()
-                })
-                .collect();
-            is_first_layer = false;
-
-            if recursive_proofs.len() == 1 {
-                break;
-            }
-        }
-        let elapsed = time.elapsed();
-        tracing::info!("Reduction successful, time: {:?}", elapsed);
-        if let Test::Reduce = test {
-            return;
-        }
-
-        assert_eq!(recursive_proofs.len(), 1);
-        let reduce_proof = recursive_proofs.pop().unwrap();
-
-        // Make the compress proof.
-        let input = SP1RootMemoryLayout {
-            machine: &recursive_machine,
-            proof: reduce_proof,
-            is_reduce: true,
-        };
-
-        // Run the compress program.
-        let mut runtime =
-            Runtime::<F, EF, _>::new(&compress_program, compress_machine.config().perm.clone());
-
-        let mut witness_stream = Vec::new();
-        witness_stream.extend(input.write());
-
-        runtime.witness_stream = witness_stream.into();
-        runtime.run();
-        runtime.print_stats();
-        tracing::info!("Compress program executed successfully");
-
-        // Prove the compress program.
-        let mut compress_challenger = compress_machine.config().challenger();
-
-        let time = std::time::Instant::now();
-        let mut compress_proof = compress_machine.prove::<LocalProver<_, _>>(
-            &compress_pk,
-            vec![runtime.record],
-            &mut compress_challenger,
-            SP1CoreOpts::default(),
-        );
-        let elapsed = time.elapsed();
-        tracing::info!("Compress proving time: {:?}", elapsed);
-        let mut compress_challenger = compress_machine.config().challenger();
-        let result =
-            compress_machine.verify(&compress_vk, &compress_proof, &mut compress_challenger);
-        match result {
-            Ok(_) => tracing::info!("Proof verified successfully"),
-            Err(MachineVerificationError::NonZeroCumulativeSum) => {
-                tracing::info!("Proof verification failed: NonZeroCumulativeSum")
-            }
-            e => panic!("Proof verification failed: {:?}", e),
-        }
-
-        if let Test::Compress = test {
-            return;
-        }
-
-        // Run and prove the wrap program.
-
-        let (wrap_pk, wrap_vk) = wrap_machine.setup(&wrap_program);
-
-        let compress_proof = compress_proof.shard_proofs.pop().unwrap();
-        let input = SP1RootMemoryLayout {
-            machine: &compress_machine,
-            proof: compress_proof,
-            is_reduce: false,
-        };
-
-        // Run the compress program.
-        let mut runtime =
-            Runtime::<F, EF, _>::new(&wrap_program, compress_machine.config().perm.clone());
-
-        let mut witness_stream = Vec::new();
-        witness_stream.extend(input.write());
-
-        runtime.witness_stream = witness_stream.into();
-        runtime.run();
-        runtime.print_stats();
-        tracing::info!("Wrap program executed successfully");
-
-        // Prove the wrap program.
-        let mut wrap_challenger = wrap_machine.config().challenger();
-        let time = std::time::Instant::now();
-        let wrap_proof = wrap_machine.prove::<LocalProver<_, _>>(
-            &wrap_pk,
-            vec![runtime.record],
-            &mut wrap_challenger,
-            SP1CoreOpts::recursion(),
-        );
-        let elapsed = time.elapsed();
-        tracing::info!("Wrap proving time: {:?}", elapsed);
-        let mut wrap_challenger = wrap_machine.config().challenger();
-        let result = wrap_machine.verify(&wrap_vk, &wrap_proof, &mut wrap_challenger);
-        match result {
-            Ok(_) => tracing::info!("Proof verified successfully"),
-            Err(MachineVerificationError::NonZeroCumulativeSum) => {
-                tracing::info!("Proof verification failed: NonZeroCumulativeSum")
-            }
-            e => panic!("Proof verification failed: {:?}", e),
-        }
-        tracing::info!("Wrapping successful");
-    }
-
-    #[test]
-    fn test_sp1_recursive_machine_verify_fibonacci() {
-        let elf = include_bytes!("../../../../tests/fibonacci/elf/riscv32im-succinct-zkvm-elf");
-        test_sp1_recursive_machine_verify(Program::from(elf), 1, Test::Recursion)
-    }
-
-    #[test]
-    #[ignore]
-    fn test_sp1_reduce_machine_verify_fibonacci() {
-        let elf = include_bytes!("../../../../tests/fibonacci/elf/riscv32im-succinct-zkvm-elf");
-        test_sp1_recursive_machine_verify(Program::from(elf), 1, Test::Reduce)
-    }
-
-    #[test]
-    #[ignore]
-    fn test_sp1_compress_machine_verify_fibonacci() {
-        let elf = include_bytes!("../../../../tests/fibonacci/elf/riscv32im-succinct-zkvm-elf");
-        test_sp1_recursive_machine_verify(Program::from(elf), 1, Test::Compress)
-    }
-
-    #[test]
-    #[ignore]
-    fn test_sp1_wrap_machine_verify_fibonacci() {
-        let elf = include_bytes!("../../../../tests/fibonacci/elf/riscv32im-succinct-zkvm-elf");
-        test_sp1_recursive_machine_verify(Program::from(elf), 1, Test::Wrap)
-    }
-
-    #[test]
-    #[ignore]
-    fn test_sp1_reduce_machine_verify_tendermint() {
-        let elf = include_bytes!(
-            "../../../../tests/tendermint-benchmark/elf/riscv32im-succinct-zkvm-elf"
-        );
-        test_sp1_recursive_machine_verify(Program::from(elf), 2, Test::Reduce)
-    }
-
-    #[test]
-    #[ignore]
-    fn test_sp1_recursive_machine_verify_tendermint() {
-        let elf = include_bytes!(
-            "../../../../tests/tendermint-benchmark/elf/riscv32im-succinct-zkvm-elf"
-        );
-        test_sp1_recursive_machine_verify(Program::from(elf), 2, Test::Recursion)
-    }
-
-    #[test]
-    #[ignore]
-    fn test_sp1_compress_machine_verify_tendermint() {
-        let elf = include_bytes!(
-            "../../../../tests/tendermint-benchmark/elf/riscv32im-succinct-zkvm-elf"
-        );
-        test_sp1_recursive_machine_verify(Program::from(elf), 2, Test::Compress)
-    }
-
-    #[test]
-    #[ignore]
-    fn test_sp1_wrap_machine_verify_tendermint() {
-        let elf = include_bytes!(
-            "../../../../tests/tendermint-benchmark/elf/riscv32im-succinct-zkvm-elf"
-        );
-        test_sp1_recursive_machine_verify(Program::from(elf), 2, Test::Wrap)
-    }
-}
->>>>>>> 925d0a3a
+// }