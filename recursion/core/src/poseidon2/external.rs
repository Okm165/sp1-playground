--- conflicted
+++ resolved
@@ -152,16 +152,7 @@
         RowMajorMatrix::new(
             rows.into_iter().flatten().collect::<Vec<_>>(),
             NUM_POSEIDON2_COLS,
-<<<<<<< HEAD
-        );
-
-        // Pad the trace to a power of two.
-        pad_to_power_of_two::<F>(NUM_POSEIDON2_COLS, &mut trace.values);
-
-        trace
-=======
         )
->>>>>>> f09a33e1
     }
 
     fn included(&self, record: &Self::Record) -> bool {
