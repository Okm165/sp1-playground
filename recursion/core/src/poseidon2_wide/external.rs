--- conflicted
+++ resolved
@@ -32,9 +32,6 @@
 #[derive(AlignedBorrow, Clone, Copy)]
 #[repr(C)]
 pub struct Poseidon2WideCols<T> {
-<<<<<<< HEAD
-    pub dummy_cols: [T; 320],
-=======
     pub input: [T; WIDTH],
     pub output: [T; WIDTH],
     external_rounds: [Poseidon2WideExternalRoundCols<T>; NUM_EXTERNAL_ROUNDS],
@@ -61,7 +58,6 @@
     state: [T; WIDTH],
     s0: [T; NUM_INTERNAL_ROUNDS - 1],
     sbox_deg_3: [T; NUM_INTERNAL_ROUNDS],
->>>>>>> dae8d44b
 }
 
 impl<F: PrimeField32> MachineAir<F> for Poseidon2WideChip {
