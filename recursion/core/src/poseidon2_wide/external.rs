use crate::poseidon2_wide::columns::{
    Poseidon2ColType, Poseidon2Cols, Poseidon2SBoxCols, NUM_POSEIDON2_COLS, NUM_POSEIDON2_SBOX_COLS,
};
use crate::runtime::Opcode;
use core::borrow::Borrow;
use p3_air::{Air, BaseAir};
use p3_field::{AbstractField, PrimeField32};
use p3_matrix::dense::RowMajorMatrix;
use p3_matrix::Matrix;
use sp1_core::air::{BaseAirBuilder, MachineAir, SP1AirBuilder};
use sp1_core::utils::pad_rows_fixed;
use sp1_primitives::RC_16_30_U32;
use std::borrow::BorrowMut;
use tracing::instrument;

use crate::air::SP1RecursionAirBuilder;
use crate::memory::MemoryCols;

use crate::poseidon2_wide::{external_linear_layer, internal_linear_layer};
use crate::runtime::{ExecutionRecord, RecursionProgram};

use super::columns::Poseidon2MemCols;

/// The width of the permutation.
pub const WIDTH: usize = 16;

pub const NUM_EXTERNAL_ROUNDS: usize = 8;
pub const NUM_INTERNAL_ROUNDS: usize = 13;
pub const NUM_ROUNDS: usize = NUM_EXTERNAL_ROUNDS + NUM_INTERNAL_ROUNDS;

/// A chip that implements addition for the opcode ADD.
#[derive(Default)]
pub struct Poseidon2WideChip<const DEGREE: usize> {
    pub fixed_log2_rows: Option<usize>,
}

impl<F: PrimeField32, const DEGREE: usize> MachineAir<F> for Poseidon2WideChip<DEGREE> {
    type Record = ExecutionRecord<F>;

    type Program = RecursionProgram<F>;

    fn name(&self) -> String {
        format!("Poseidon2Wide {}", DEGREE)
    }

    fn generate_dependencies(&self, _: &Self::Record, _: &mut Self::Record) {
        // This is a no-op.
    }

    #[instrument(name = "generate poseidon2 wide trace", level = "debug", skip_all, fields(rows = input.poseidon2_events.len()))]
    fn generate_trace(
        &self,
        input: &ExecutionRecord<F>,
        _: &mut ExecutionRecord<F>,
    ) -> RowMajorMatrix<F> {
        let mut rows = Vec::new();

<<<<<<< HEAD
        log::debug!("Nb poseidon2 events: {:?}", input.poseidon2_events.len());

=======
        println!("Nb poseidon2 events: {:?}", input.poseidon2_events.len());
>>>>>>> c47eaabe
        assert!(DEGREE >= 3, "Minimum supported constraint degree is 3");
        let use_sbox_3 = DEGREE < 7;
        let num_columns = <Self as BaseAir<F>>::width(self);

        for event in &input.poseidon2_events {
            let mut row = Vec::new();
            row.resize(num_columns, F::zero());

            let mut cols = if use_sbox_3 {
                let cols: &Poseidon2SBoxCols<F> = row.as_slice().borrow();
                Poseidon2ColType::Wide(*cols)
            } else {
                let cols: &Poseidon2Cols<F> = row.as_slice().borrow();
                Poseidon2ColType::Narrow(*cols)
            };

            let (poseidon2_cols, mut external_sbox, mut internal_sbox) = cols.get_cols_mut();

            let mut memory = poseidon2_cols.memory;
            memory.timestamp = event.clk;
            memory.dst = event.dst;
            memory.left = event.left;
            memory.right = event.right;
            memory.is_real = F::one();

            // Apply the initial round.
            for i in 0..WIDTH {
                memory.input[i].populate(&event.input_records[i]);
            }

            for i in 0..WIDTH {
                memory.output[i].populate(&event.result_records[i]);
            }

            poseidon2_cols.external_rounds_state[0] = event.input;
            external_linear_layer(&mut poseidon2_cols.external_rounds_state[0]);

            // Apply the first half of external rounds.
            for r in 0..NUM_EXTERNAL_ROUNDS / 2 {
                let next_state = populate_external_round(poseidon2_cols, &mut external_sbox, r);

                if r == NUM_EXTERNAL_ROUNDS / 2 - 1 {
                    poseidon2_cols.internal_rounds_state = next_state;
                } else {
                    poseidon2_cols.external_rounds_state[r + 1] = next_state;
                }
            }

            // Apply the internal rounds.
            poseidon2_cols.external_rounds_state[NUM_EXTERNAL_ROUNDS / 2] =
                populate_internal_rounds(poseidon2_cols, &mut internal_sbox);

            // Apply the second half of external rounds.
            for r in NUM_EXTERNAL_ROUNDS / 2..NUM_EXTERNAL_ROUNDS {
                let next_state = populate_external_round(poseidon2_cols, &mut external_sbox, r);
                if r == NUM_EXTERNAL_ROUNDS - 1 {
                    // Do nothing, since we set the cols.output by populating the output records
                    // after this loop.
                    for i in 0..WIDTH {
                        assert_eq!(event.result_records[i].value[0], next_state[i]);
                    }
                } else {
                    poseidon2_cols.external_rounds_state[r + 1] = next_state;
                }
            }

            rows.push(row);
        }

        // Pad the trace to a power of two.
        pad_rows_fixed(
            &mut rows,
            || vec![F::zero(); num_columns],
            self.fixed_log2_rows,
        );

        // Convert the trace to a row major matrix.
        let trace =
            RowMajorMatrix::new(rows.into_iter().flatten().collect::<Vec<_>>(), num_columns);

        #[cfg(debug_assertions)]
        println!(
            "poseidon2 wide trace dims is width: {:?}, height: {:?}",
            trace.width(),
            trace.height()
        );

        trace
    }

    fn included(&self, record: &Self::Record) -> bool {
        !record.poseidon2_events.is_empty()
    }
}

fn populate_external_round<F: PrimeField32>(
    poseidon2_cols: &mut Poseidon2Cols<F>,
    sbox: &mut Option<&mut [[F; WIDTH]; NUM_EXTERNAL_ROUNDS]>,
    r: usize,
) -> [F; WIDTH] {
    let mut state = {
        let round_state: &mut [F; WIDTH] = poseidon2_cols.external_rounds_state[r].borrow_mut();

        // Add round constants.
        //
        // Optimization: Since adding a constant is a degree 1 operation, we can avoid adding
        // columns for it, and instead include it in the constraint for the x^3 part of the sbox.
        let round = if r < NUM_EXTERNAL_ROUNDS / 2 {
            r
        } else {
            r + NUM_INTERNAL_ROUNDS
        };
        for i in 0..WIDTH {
            round_state[i] += F::from_wrapped_u32(RC_16_30_U32[round][i]);
        }

        // Apply the sboxes.
        // Optimization: since the linear layer that comes after the sbox is degree 1, we can
        // avoid adding columns for the result of the sbox, and instead include the x^3 -> x^7
        // part of the sbox in the constraint for the linear layer
        let mut sbox_deg_7: [F; 16] = [F::zero(); WIDTH];
        let mut sbox_deg_3: [F; 16] = [F::zero(); WIDTH];
        for i in 0..WIDTH {
            sbox_deg_3[i] = round_state[i] * round_state[i] * round_state[i];
            sbox_deg_7[i] = sbox_deg_3[i] * sbox_deg_3[i] * round_state[i];
        }

        if let Some(sbox) = sbox.as_deref_mut() {
            sbox[r] = sbox_deg_3;
        }

        sbox_deg_7
    };

    // Apply the linear layer.
    external_linear_layer(&mut state);
    state
}

fn populate_internal_rounds<F: PrimeField32>(
    poseidon2_cols: &mut Poseidon2Cols<F>,
    sbox: &mut Option<&mut [F; NUM_INTERNAL_ROUNDS]>,
) -> [F; WIDTH] {
    let state: &mut [F; WIDTH] = poseidon2_cols.internal_rounds_state.borrow_mut();
    let mut sbox_deg_3: [F; NUM_INTERNAL_ROUNDS] = [F::zero(); NUM_INTERNAL_ROUNDS];
    for r in 0..NUM_INTERNAL_ROUNDS {
        // Add the round constant to the 0th state element.
        // Optimization: Since adding a constant is a degree 1 operation, we can avoid adding
        // columns for it, just like for external rounds.
        let round = r + NUM_EXTERNAL_ROUNDS / 2;
        let add_rc = state[0] + F::from_wrapped_u32(RC_16_30_U32[round][0]);

        // Apply the sboxes.
        // Optimization: since the linear layer that comes after the sbox is degree 1, we can
        // avoid adding columns for the result of the sbox, just like for external rounds.
        sbox_deg_3[r] = add_rc * add_rc * add_rc;
        let sbox_deg_7 = sbox_deg_3[r] * sbox_deg_3[r] * add_rc;

        // Apply the linear layer.
        state[0] = sbox_deg_7;
        internal_linear_layer(state);

        // Optimization: since we're only applying the sbox to the 0th state element, we only
        // need to have columns for the 0th state element at every step. This is because the
        // linear layer is degree 1, so all state elements at the end can be expressed as a
        // degree-3 polynomial of the state at the beginning of the internal rounds and the 0th
        // state element at rounds prior to the current round
        if r < NUM_INTERNAL_ROUNDS - 1 {
            poseidon2_cols.internal_rounds_s0[r] = state[0];
        }
    }

    let ret_state = *state;

    if let Some(sbox) = sbox.as_deref_mut() {
        *sbox = sbox_deg_3;
    }

    ret_state
}

fn eval_external_round<AB: SP1AirBuilder>(
    builder: &mut AB,
    cols: &Poseidon2ColType<AB::Var>,
    r: usize,
    is_real: AB::Var,
) {
    let poseidon2_cols = cols.get_poseidon2_cols();
    let external_state = poseidon2_cols.external_rounds_state[r];

    // Add the round constants.
    let round = if r < NUM_EXTERNAL_ROUNDS / 2 {
        r
    } else {
        r + NUM_INTERNAL_ROUNDS
    };
    let add_rc: [AB::Expr; WIDTH] = core::array::from_fn(|i| {
        external_state[i].into() + is_real * AB::F::from_wrapped_u32(RC_16_30_U32[round][i])
    });

    // Apply the sboxes.
    // See `populate_external_round` for why we don't have columns for the sbox output here.
    let mut sbox_deg_7: [AB::Expr; WIDTH] = core::array::from_fn(|_| AB::Expr::zero());
    let mut sbox_deg_3: [AB::Expr; WIDTH] = core::array::from_fn(|_| AB::Expr::zero());
    let expected_sbox_deg_3 = cols.get_external_sbox(r);
    for i in 0..WIDTH {
        sbox_deg_3[i] = add_rc[i].clone() * add_rc[i].clone() * add_rc[i].clone();

        if let Some(expected) = expected_sbox_deg_3 {
            builder.assert_eq(expected[i], sbox_deg_3[i].clone());
            sbox_deg_3[i] = expected[i].into();
        }

        sbox_deg_7[i] = sbox_deg_3[i].clone() * sbox_deg_3[i].clone() * add_rc[i].clone();
    }

    // Apply the linear layer.
    let mut state = sbox_deg_7;
    external_linear_layer(&mut state);

    let next_state_cols = if r == NUM_EXTERNAL_ROUNDS / 2 - 1 {
        poseidon2_cols.internal_rounds_state
    } else if r == NUM_EXTERNAL_ROUNDS - 1 {
        core::array::from_fn(|i| *poseidon2_cols.memory.output[i].value())
    } else {
        poseidon2_cols.external_rounds_state[r + 1]
    };
    for i in 0..WIDTH {
        builder.assert_eq(next_state_cols[i], state[i].clone());
    }
}

fn eval_internal_rounds<AB: SP1AirBuilder>(
    builder: &mut AB,
    cols: &Poseidon2ColType<AB::Var>,
    is_real: AB::Var,
) {
    let poseidon2_cols = cols.get_poseidon2_cols();
    let state = &poseidon2_cols.internal_rounds_state;
    let s0 = poseidon2_cols.internal_rounds_s0;
    let sbox_3 = cols.get_internal_sbox();
    let mut state: [AB::Expr; WIDTH] = core::array::from_fn(|i| state[i].into());
    for r in 0..NUM_INTERNAL_ROUNDS {
        // Add the round constant.
        let round = r + NUM_EXTERNAL_ROUNDS / 2;
        let add_rc = if r == 0 {
            state[0].clone()
        } else {
            s0[r - 1].into()
        } + is_real * AB::Expr::from_wrapped_u32(RC_16_30_U32[round][0]);

        let mut sbox_deg_3 = add_rc.clone() * add_rc.clone() * add_rc.clone();
        if let Some(expected) = sbox_3 {
            builder.assert_eq(expected[r], sbox_deg_3);
            sbox_deg_3 = expected[r].into();
        }

        // See `populate_internal_rounds` for why we don't have columns for the sbox output here.
        let sbox_deg_7 = sbox_deg_3.clone() * sbox_deg_3 * add_rc.clone();

        // Apply the linear layer.
        // See `populate_internal_rounds` for why we don't have columns for the new state here.
        state[0] = sbox_deg_7.clone();
        internal_linear_layer(&mut state);

        if r < NUM_INTERNAL_ROUNDS - 1 {
            builder.assert_eq(s0[r], state[0].clone());
        }
    }

    let external_state = poseidon2_cols.external_rounds_state[NUM_EXTERNAL_ROUNDS / 2];
    for i in 0..WIDTH {
        builder.assert_eq(external_state[i], state[i].clone())
    }
}

impl<F, const DEGREE: usize> BaseAir<F> for Poseidon2WideChip<DEGREE> {
    fn width(&self) -> usize {
        match DEGREE {
            d if d < 7 => NUM_POSEIDON2_SBOX_COLS,
            _ => NUM_POSEIDON2_COLS,
        }
    }
}

fn eval_mem<AB: SP1RecursionAirBuilder>(builder: &mut AB, local: &Poseidon2MemCols<AB::Var>) {
    // Evaluate all of the memory.
    for i in 0..WIDTH {
        let input_addr = if i < WIDTH / 2 {
            local.left + AB::F::from_canonical_usize(i)
        } else {
            local.right + AB::F::from_canonical_usize(i - WIDTH / 2)
        };

        builder.recursion_eval_memory_access_single(
            local.timestamp,
            input_addr,
            &local.input[i],
            local.is_real,
        );

        let output_addr = local.dst + AB::F::from_canonical_usize(i);
        builder.recursion_eval_memory_access_single(
            local.timestamp + AB::F::from_canonical_usize(1),
            output_addr,
            &local.output[i],
            local.is_real,
        );
    }

    // Constraint that the operands are sent from the CPU table.
    let operands: [AB::Expr; 4] = [
        local.timestamp.into(),
        local.dst.into(),
        local.left.into(),
        local.right.into(),
    ];
    builder.receive_table(
        Opcode::Poseidon2Compress.as_field::<AB::F>(),
        &operands,
        local.is_real,
    );
}

impl<AB, const DEGREE: usize> Air<AB> for Poseidon2WideChip<DEGREE>
where
    AB: SP1RecursionAirBuilder,
{
    fn eval(&self, builder: &mut AB) {
        assert!(DEGREE >= 3, "Minimum supported constraint degree is 3");
        let main = builder.main();
        let cols = main.row_slice(0);
        let cols = match DEGREE {
            d if d < 7 => {
                let cols: &Poseidon2SBoxCols<AB::Var> = (*cols).borrow();
                Poseidon2ColType::Wide(*cols)
            }
            _ => {
                let cols: &Poseidon2Cols<AB::Var> = (*cols).borrow();
                Poseidon2ColType::Narrow(*cols)
            }
        };

        let poseidon2_cols = cols.get_poseidon2_cols();
        let memory = poseidon2_cols.memory;
        eval_mem(builder, &memory);

        // Dummy constraints to normalize to DEGREE.
        let lhs = (0..DEGREE)
            .map(|_| memory.is_real.into())
            .product::<AB::Expr>();
        let rhs = (0..DEGREE)
            .map(|_| memory.is_real.into())
            .product::<AB::Expr>();
        builder.assert_eq(lhs, rhs);

        // Apply the initial round.
        let initial_round_output = {
            let mut initial_round_output: [AB::Expr; WIDTH] =
                core::array::from_fn(|i| (*memory.input[i].value()).into());
            external_linear_layer(&mut initial_round_output);
            initial_round_output
        };
        let state_expr: [AB::Expr; WIDTH] = core::array::from_fn(|i| {
            let state = poseidon2_cols.external_rounds_state[0];
            state[i].into()
        });
        builder
            .when(memory.is_real)
            .assert_all_eq(state_expr, initial_round_output);

        // Apply the first half of external rounds.
        for r in 0..NUM_EXTERNAL_ROUNDS / 2 {
            eval_external_round(builder, &cols, r, memory.is_real);
        }

        // Apply the internal rounds.
        eval_internal_rounds(builder, &cols, memory.is_real);

        // Apply the second half of external rounds.
        for r in NUM_EXTERNAL_ROUNDS / 2..NUM_EXTERNAL_ROUNDS {
            eval_external_round(builder, &cols, r, memory.is_real);
        }
    }
}

#[cfg(test)]
mod tests {
    use std::time::Instant;

    use crate::poseidon2::Poseidon2Event;
    use crate::poseidon2_wide::external::WIDTH;
    use crate::{poseidon2_wide::external::Poseidon2WideChip, runtime::ExecutionRecord};
    use itertools::Itertools;
    use p3_baby_bear::{BabyBear, DiffusionMatrixBabyBear};
    use p3_field::AbstractField;
    use p3_matrix::dense::RowMajorMatrix;
    use p3_matrix::Matrix;
    use p3_poseidon2::{Poseidon2, Poseidon2ExternalMatrixGeneral};
    use p3_symmetric::Permutation;
    use sp1_core::air::MachineAir;
    use sp1_core::stark::StarkGenericConfig;
    use sp1_core::utils::{inner_perm, uni_stark_prove, uni_stark_verify, BabyBearPoseidon2};

    fn generate_trace_degree<const DEGREE: usize>() {
        let chip = Poseidon2WideChip::<DEGREE> {
            fixed_log2_rows: None,
        };

        let test_inputs = vec![
            [BabyBear::from_canonical_u32(1); WIDTH],
            [BabyBear::from_canonical_u32(2); WIDTH],
            [BabyBear::from_canonical_u32(3); WIDTH],
            [BabyBear::from_canonical_u32(4); WIDTH],
        ];

        let gt: Poseidon2<
            BabyBear,
            Poseidon2ExternalMatrixGeneral,
            DiffusionMatrixBabyBear,
            16,
            7,
        > = inner_perm();

        let expected_outputs = test_inputs
            .iter()
            .map(|input| gt.permute(*input))
            .collect::<Vec<_>>();

        let mut input_exec = ExecutionRecord::<BabyBear>::default();
        for (input, output) in test_inputs.clone().into_iter().zip_eq(expected_outputs) {
            input_exec
                .poseidon2_events
                .push(Poseidon2Event::dummy_from_input(input, output));
        }

        let trace: RowMajorMatrix<BabyBear> =
            chip.generate_trace(&input_exec, &mut ExecutionRecord::<BabyBear>::default());

        assert_eq!(trace.height(), test_inputs.len());
    }

    /// A test generating a trace for a single permutation that checks that the output is correct
    #[test]
    fn generate_trace() {
        generate_trace_degree::<3>();
        generate_trace_degree::<7>();
    }

    fn poseidon2_wide_prove_babybear_degree<const DEGREE: usize>() {
        const DEGREE: usize = 7;

        let config = BabyBearPoseidon2::compressed();
        let mut challenger = config.challenger();

        let chip = Poseidon2WideChip::<DEGREE> {
            fixed_log2_rows: None,
        };

        let test_inputs = (0..1000)
            .map(|i| [BabyBear::from_canonical_u32(i); WIDTH])
            .collect_vec();

        let gt: Poseidon2<
            BabyBear,
            Poseidon2ExternalMatrixGeneral,
            DiffusionMatrixBabyBear,
            16,
            7,
        > = inner_perm();

        let expected_outputs = test_inputs
            .iter()
            .map(|input| gt.permute(*input))
            .collect::<Vec<_>>();

        let mut input_exec = ExecutionRecord::<BabyBear>::default();
        for (input, output) in test_inputs.into_iter().zip_eq(expected_outputs) {
            input_exec
                .poseidon2_events
                .push(Poseidon2Event::dummy_from_input(input, output));
        }
        let trace: RowMajorMatrix<BabyBear> =
            chip.generate_trace(&input_exec, &mut ExecutionRecord::<BabyBear>::default());
        println!(
            "trace dims is width: {:?}, height: {:?}",
            trace.width(),
            trace.height()
        );

        let start = Instant::now();
        let proof = uni_stark_prove(&config, &chip, &mut challenger, trace);
        let duration = start.elapsed().as_secs_f64();
        println!("proof duration = {:?}", duration);

        let mut challenger = config.challenger();
        let start = Instant::now();
        uni_stark_verify(&config, &chip, &mut challenger, &proof)
            .expect("expected proof to be valid");

        let duration = start.elapsed().as_secs_f64();
        println!("verify duration = {:?}", duration);
    }

    #[test]
    fn poseidon2_wide_prove_babybear() {
        poseidon2_wide_prove_babybear_degree::<3>();
        poseidon2_wide_prove_babybear_degree::<7>();
    }
}<|MERGE_RESOLUTION|>--- conflicted
+++ resolved
@@ -55,12 +55,6 @@
     ) -> RowMajorMatrix<F> {
         let mut rows = Vec::new();
 
-<<<<<<< HEAD
-        log::debug!("Nb poseidon2 events: {:?}", input.poseidon2_events.len());
-
-=======
-        println!("Nb poseidon2 events: {:?}", input.poseidon2_events.len());
->>>>>>> c47eaabe
         assert!(DEGREE >= 3, "Minimum supported constraint degree is 3");
         let use_sbox_3 = DEGREE < 7;
         let num_columns = <Self as BaseAir<F>>::width(self);
