--- conflicted
+++ resolved
@@ -538,7 +538,6 @@
                     }
                     (a, b, c) = (a_val, b_val, c_val);
                 }
-<<<<<<< HEAD
                 Opcode::HintLen => {
                     let (a_ptr, b_val, c_val) = self.alu_rr(&instruction);
                     self.mr(a_ptr, MemoryAccessPosition::A);
@@ -555,7 +554,8 @@
                     for (i, block) in blocks.into_iter().enumerate() {
                         self.memory[dst + i].value = block;
                     }
-=======
+                    (a, b, c) = (a_val, b_val, c_val);
+                }
                 Opcode::FRIFold => {
                     let a_val = self.mr(self.fp + instruction.op_a, MemoryAccessPosition::A);
                     let b_val = self.mr(self.fp + instruction.op_b[0], MemoryAccessPosition::B);
@@ -602,7 +602,6 @@
                     self.memory[alpha_pow_ptr + log_height * EF::D].value =
                         Block::from((alpha_pow_at_log_height * alpha).as_base_slice());
 
->>>>>>> f6d6fd80
                     (a, b, c) = (a_val, b_val, c_val);
                 }
             };
