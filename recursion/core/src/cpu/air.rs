use core::mem::size_of;
use p3_air::Air;
use p3_air::AirBuilder;
use p3_air::BaseAir;
use p3_field::AbstractField;
use p3_matrix::Matrix;
use sp1_core::air::BinomialExtension;
use sp1_core::air::ExtensionAirBuilder;
<<<<<<< HEAD
=======
use sp1_core::air::MachineAir;
use sp1_core::runtime::MemoryAccessPosition;
>>>>>>> 18d6df3b
use sp1_core::utils::indices_arr;
use std::borrow::Borrow;
use std::mem::transmute;

use super::columns::CpuCols;
use crate::air::{BinomialExtensionUtils, BlockBuilder, SP1RecursionAirBuilder};
use crate::cpu::CpuChip;
use crate::memory::MemoryCols;

pub const NUM_CPU_COLS: usize = size_of::<CpuCols<u8>>();

const fn make_col_map() -> CpuCols<usize> {
    let indices_arr = indices_arr::<NUM_CPU_COLS>();
    unsafe { transmute::<[usize; NUM_CPU_COLS], CpuCols<usize>>(indices_arr) }
}

pub(crate) const CPU_COL_MAP: CpuCols<usize> = make_col_map();

<<<<<<< HEAD
=======
impl<F: PrimeField32 + BinomiallyExtendable<D>> MachineAir<F> for CpuChip<F> {
    type Record = ExecutionRecord<F>;
    type Program = RecursionProgram<F>;

    fn name(&self) -> String {
        "CPU".to_string()
    }

    #[instrument(name = "generate cpu trace", level = "debug", skip_all)]
    fn generate_trace(
        &self,
        input: &ExecutionRecord<F>,
        _: &mut ExecutionRecord<F>,
    ) -> RowMajorMatrix<F> {
        let mut rows = input
            .cpu_events
            .iter()
            .map(|event| {
                let mut row = [F::zero(); NUM_CPU_COLS];
                let cols: &mut CpuCols<F> = row.as_mut_slice().borrow_mut();

                cols.clk = event.clk;
                cols.pc = event.pc;
                cols.fp = event.fp;

                cols.selectors.populate(&event.instruction);
                cols.instruction.populate(&event.instruction);

                if let Some(record) = &event.a_record {
                    cols.a.populate(record);
                }
                if let Some(record) = &event.b_record {
                    cols.b.populate(record);
                } else {
                    *cols.b.value_mut() = event.instruction.op_b;
                }
                if let Some(record) = &event.c_record {
                    cols.c.populate(record);
                } else {
                    *cols.c.value_mut() = event.instruction.op_c;
                }
                if let Some(record) = &event.memory_record {
                    cols.memory.populate(record);
                    cols.memory_addr = record.addr;
                }

                cols.is_real = F::one();
                row
            })
            .collect::<Vec<_>>();

        pad_rows(&mut rows, || {
            let mut row = [F::zero(); NUM_CPU_COLS];
            let cols: &mut CpuCols<F> = row.as_mut_slice().borrow_mut();
            cols.selectors.is_noop = F::one();
            row
        });

        let mut trace =
            RowMajorMatrix::new(rows.into_iter().flatten().collect::<Vec<_>>(), NUM_CPU_COLS);

        for i in input.cpu_events.len()..trace.height() {
            trace.values[i * NUM_CPU_COLS + CPU_COL_MAP.clk] =
                F::from_canonical_u32(4) * F::from_canonical_usize(i);
            trace.values[i * NUM_CPU_COLS + CPU_COL_MAP.instruction.imm_b] =
                F::from_canonical_u32(1);
            trace.values[i * NUM_CPU_COLS + CPU_COL_MAP.instruction.imm_c] =
                F::from_canonical_u32(1);
        }
        trace
    }

    fn included(&self, _: &Self::Record) -> bool {
        true
    }
}

>>>>>>> 18d6df3b
impl<F: Send + Sync> BaseAir<F> for CpuChip<F> {
    fn width(&self) -> usize {
        NUM_CPU_COLS
    }
}

impl<AB> Air<AB> for CpuChip<AB::F>
where
    AB: SP1RecursionAirBuilder,
{
    fn eval(&self, builder: &mut AB) {
        let main = builder.main();
        let (local, next) = (main.row_slice(0), main.row_slice(1));
        let local: &CpuCols<AB::Var> = (*local).borrow();
        let next: &CpuCols<AB::Var> = (*next).borrow();

        // Increment clk by 4 every cycle.
        builder
            .when_transition()
            .when(next.is_real)
            .assert_eq(local.clk.into() + AB::F::from_canonical_u32(4), next.clk);

        // TODO: Increment pc by 1 every cycle unless it is a branch instruction that is satisfied.
        // builder
        //     .when_transition()
        //     .when(next.is_real * (AB::Expr::one() - (local.is_beq + local.is_bne)))
        //     .assert_eq(local.pc + AB::F::one(), next.pc);
        // builder
        //     .when(local.beq + local.bne)
        //     .assert_eq(next.pc, local.pc + local.c.value()[0]);

        // TODO: we also need to constraint the transition of `fp`.

        self.eval_alu(builder, local);

        // Constraint all the memory access.

        // Constraint the case of immediates for the b and c operands.
        builder
            .when(local.instruction.imm_b)
            .assert_block_eq::<AB::Var, AB::Var>(*local.b.value(), local.instruction.op_b);
        builder
            .when(local.instruction.imm_c)
            .assert_block_eq::<AB::Var, AB::Var>(*local.c.value(), local.instruction.op_c);

        // Constraint the memory accesses.
        builder.recursion_eval_memory_access(
            local.clk + AB::F::from_canonical_u32(MemoryAccessPosition::A as u32),
            local.fp.into() + local.instruction.op_a.into(),
            &local.a,
            local.is_real.into(),
        );

        builder.recursion_eval_memory_access(
            local.clk + AB::F::from_canonical_u32(MemoryAccessPosition::B as u32),
            local.fp.into() + local.instruction.op_b[0].into(),
            &local.b,
            AB::Expr::one() - local.instruction.imm_b.into(),
        );

        builder.recursion_eval_memory_access(
            local.clk + AB::F::from_canonical_u32(MemoryAccessPosition::C as u32),
            local.fp.into() + local.instruction.op_c[0].into(),
            &local.c,
            AB::Expr::one() - local.instruction.imm_c.into(),
        );

        // Evaluate the memory column.
        let load_memory = local.selectors.is_load + local.selectors.is_store;
        let index = local.c.value()[0];
        let ptr = local.b.value()[0];
        let _memory_addr = ptr + index * local.instruction.size_imm + local.instruction.offset_imm;
        // TODO: comment this back in to constraint the memory_addr column.
        // When load_memory is true, then we check that the local.memory_addr column equals the computed
        // memory_addr column from the other columns. Otherwise it is 0.
        // builder.assert_eq(memory_addr * load_memory.clone(), local.memory_addr);

        builder.recursion_eval_memory_access(
            local.clk + AB::F::from_canonical_u32(MemoryAccessPosition::Memory as u32),
            local.memory_addr,
            &local.memory,
            load_memory,
        );

        // Constraints on the memory column depending on load or store.
        // We read from memory when it is a load.
        // builder
        //     .when(local.selectors.is_load)
        //     .assert_block_eq(local.memory.prev_value, *local.memory.value());
        // // When there is a store, we ensure that we are writing the value of the a operand to the memory.
        // builder
        //     .when(local.selectors.is_store)
        //     .assert_block_eq(local.a.value, local.memory.value);

        // Constraint the program.
        builder.send_program(local.pc, local.instruction, local.selectors, local.is_real);

        // Constraint the syscalls.
        let send_syscall = local.selectors.is_poseidon + local.selectors.is_fri_fold;
        let operands = [
            local.clk.into(),
            local.a.value()[0].into(),
            local.b.value()[0].into(),
            local.c.value()[0] + local.instruction.offset_imm,
        ];
        builder.send_table(local.instruction.opcode, &operands, send_syscall);
    }
}

impl<F> CpuChip<F> {
    /// Eval all the ALU operations.
    fn eval_alu<AB>(&self, builder: &mut AB, local: &CpuCols<AB::Var>)
    where
        AB: SP1RecursionAirBuilder<F = F>,
    {
        // Convert register values from Block<Var> to BinomialExtension<Expr>.
        let a_ext: BinomialExtension<AB::Expr> =
            BinomialExtensionUtils::from_block(local.a.value().map(|x| x.into()));
        let b_ext: BinomialExtension<AB::Expr> =
            BinomialExtensionUtils::from_block(local.b.value().map(|x| x.into()));
        let c_ext: BinomialExtension<AB::Expr> =
            BinomialExtensionUtils::from_block(local.c.value().map(|x| x.into()));

        // Flag to check if the instruction is a field operation
        let is_field_op = local.selectors.is_add
            + local.selectors.is_sub
            + local.selectors.is_mul
            + local.selectors.is_div;

        // Verify that the b and c registers are base elements for field operations.
        builder
            .when(is_field_op.clone())
            .assert_is_base_element(b_ext.clone());
        builder
            .when(is_field_op)
            .assert_is_base_element(c_ext.clone());

        // Verify the actual operation.
        builder
            .when(local.selectors.is_add + local.selectors.is_eadd)
            .assert_ext_eq(a_ext.clone(), b_ext.clone() + c_ext.clone());
        builder
            .when(local.selectors.is_sub + local.selectors.is_esub)
            .assert_ext_eq(a_ext.clone(), b_ext.clone() - c_ext.clone());
        builder
            .when(local.selectors.is_mul + local.selectors.is_emul)
            .assert_ext_eq(a_ext.clone(), b_ext.clone() * c_ext.clone());
        // For div operation, we assert that b == a * c (equivalent to a == b / c).
        builder
            .when(local.selectors.is_div + local.selectors.is_ediv)
            .assert_ext_eq(b_ext, a_ext * c_ext);
    }
}<|MERGE_RESOLUTION|>--- conflicted
+++ resolved
@@ -1,24 +1,29 @@
+use super::columns::CpuCols;
+use crate::air::{BinomialExtensionUtils, BlockBuilder, SP1RecursionAirBuilder};
+use crate::cpu::CpuChip;
+use crate::memory::MemoryCols;
+use crate::runtime::ExecutionRecord;
+use crate::runtime::RecursionProgram;
+use crate::runtime::D;
 use core::mem::size_of;
 use p3_air::Air;
 use p3_air::AirBuilder;
 use p3_air::BaseAir;
+use p3_field::extension::BinomiallyExtendable;
 use p3_field::AbstractField;
+use p3_field::PrimeField32;
+use p3_matrix::dense::RowMajorMatrix;
 use p3_matrix::Matrix;
 use sp1_core::air::BinomialExtension;
 use sp1_core::air::ExtensionAirBuilder;
-<<<<<<< HEAD
-=======
 use sp1_core::air::MachineAir;
 use sp1_core::runtime::MemoryAccessPosition;
->>>>>>> 18d6df3b
 use sp1_core::utils::indices_arr;
+use sp1_core::utils::pad_rows;
 use std::borrow::Borrow;
+use std::borrow::BorrowMut;
 use std::mem::transmute;
-
-use super::columns::CpuCols;
-use crate::air::{BinomialExtensionUtils, BlockBuilder, SP1RecursionAirBuilder};
-use crate::cpu::CpuChip;
-use crate::memory::MemoryCols;
+use tracing::instrument;
 
 pub const NUM_CPU_COLS: usize = size_of::<CpuCols<u8>>();
 
@@ -29,14 +34,16 @@
 
 pub(crate) const CPU_COL_MAP: CpuCols<usize> = make_col_map();
 
-<<<<<<< HEAD
-=======
 impl<F: PrimeField32 + BinomiallyExtendable<D>> MachineAir<F> for CpuChip<F> {
     type Record = ExecutionRecord<F>;
     type Program = RecursionProgram<F>;
 
     fn name(&self) -> String {
         "CPU".to_string()
+    }
+
+    fn generate_dependencies(&self, _: &Self::Record, _: &mut Self::Record) {
+        // There are no dependencies, since we do it all in the runtime. This is just a placeholder.
     }
 
     #[instrument(name = "generate cpu trace", level = "debug", skip_all)]
@@ -108,7 +115,6 @@
     }
 }
 
->>>>>>> 18d6df3b
 impl<F: Send + Sync> BaseAir<F> for CpuChip<F> {
     fn width(&self) -> usize {
         NUM_CPU_COLS
