--- conflicted
+++ resolved
@@ -1,9 +1,5 @@
 [workspace]
 members = [
-<<<<<<< HEAD
-  # "build",
-=======
->>>>>>> c406bd6f
   "cli",
   "core",
   "derive",
