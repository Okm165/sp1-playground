--- conflicted
+++ resolved
@@ -369,12 +369,8 @@
 
     pub type Val = BabyBear;
     pub type Challenge = BinomialExtensionField<Val, 4>;
-<<<<<<< HEAD
 
     pub type Perm = Poseidon2<Val, Poseidon2ExternalMatrixGeneral, DiffusionMatrixBabyBear, 16, 7>;
-=======
-    pub type Perm = Poseidon2<Val, Poseidon2ExternalMatrixGeneral, DiffusionMatrixBabybear, 16, 7>;
->>>>>>> 12c758d5
     pub type MyHash = PaddingFreeSponge<Perm, 16, 8, 8>;
     pub type MyCompress = TruncatedPermutation<Perm, 2, 8, 16>;
     pub type ValMmcs = FieldMerkleTreeMmcs<
@@ -406,7 +402,7 @@
             Poseidon2ExternalMatrixGeneral,
             ROUNDS_P,
             internal_round_constants,
-            DiffusionMatrixBabybear,
+            DiffusionMatrixBabyBear,
         )
     }
 
@@ -453,29 +449,7 @@
 
     impl BabyBearPoseidon2 {
         pub fn new() -> Self {
-<<<<<<< HEAD
-            const ROUNDS_F: usize = 8;
-            const ROUNDS_P: usize = 22;
-            let mut round_constants = RC_16_30.to_vec();
-            let internal_start = ROUNDS_F / 2;
-            let internal_end = (ROUNDS_F / 2) + ROUNDS_P;
-            let internal_round_constants = round_constants
-                .drain(internal_start..internal_end)
-                .map(|vec| vec[0])
-                .collect::<Vec<_>>();
-            let external_round_constants = round_constants;
-            let perm = Perm::new(
-                ROUNDS_F,
-                external_round_constants,
-                Poseidon2ExternalMatrixGeneral,
-                ROUNDS_P,
-                internal_round_constants,
-                DiffusionMatrixBabyBear,
-            );
-
-=======
             let perm = my_perm();
->>>>>>> 12c758d5
             let hash = MyHash::new(perm.clone());
             let compress = MyCompress::new(perm.clone());
             let val_mmcs = ValMmcs::new(hash, compress);
