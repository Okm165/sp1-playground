use std::env;

use serde::{Deserialize, Serialize};

use crate::runtime::{SplitOpts, DEFERRED_SPLIT_THRESHOLD};

const DEFAULT_SHARD_SIZE: usize = 1 << 22;
const DEFAULT_SHARD_BATCH_SIZE: usize = 16;
const DEFAULT_TRACE_GEN_WORKERS: usize = 1;
const DEFAULT_CHECKPOINTS_CHANNEL_CAPACITY: usize = 128;
const DEFAULT_RECORDS_AND_TRACES_CHANNEL_CAPACITY: usize = 1;

<<<<<<< HEAD
/// Options to configure the SP1 prover for core and recursive proofs.
#[derive(Debug, Clone, Copy, PartialEq, Eq)]
=======
#[derive(Debug, Clone, Copy, PartialEq, Eq, Serialize, Deserialize)]
>>>>>>> ddc589ef
pub struct SP1ProverOpts {
    pub core_opts: SP1CoreOpts,
    pub recursion_opts: SP1CoreOpts,
}

impl Default for SP1ProverOpts {
    fn default() -> Self {
        Self {
            core_opts: SP1CoreOpts::default(),
            recursion_opts: SP1CoreOpts::recursion(),
        }
    }
}

#[derive(Debug, Clone, Copy, PartialEq, Eq, Serialize, Deserialize)]
pub struct SP1CoreOpts {
    pub shard_size: usize,
    pub shard_batch_size: usize,
    pub split_opts: SplitOpts,
    pub reconstruct_commitments: bool,
    pub trace_gen_workers: usize,
    pub checkpoints_channel_capacity: usize,
    pub records_and_traces_channel_capacity: usize,
}

impl Default for SP1CoreOpts {
    fn default() -> Self {
        let split_threshold = env::var("SPLIT_THRESHOLD")
            .map(|s| s.parse::<usize>().unwrap_or(DEFERRED_SPLIT_THRESHOLD))
            .unwrap_or(DEFERRED_SPLIT_THRESHOLD);
        Self {
            shard_size: env::var("SHARD_SIZE").map_or_else(
                |_| DEFAULT_SHARD_SIZE,
                |s| s.parse::<usize>().unwrap_or(DEFAULT_SHARD_SIZE),
            ),
            shard_batch_size: env::var("SHARD_BATCH_SIZE").map_or_else(
                |_| DEFAULT_SHARD_BATCH_SIZE,
                |s| s.parse::<usize>().unwrap_or(DEFAULT_SHARD_BATCH_SIZE),
            ),
            split_opts: SplitOpts::new(split_threshold),
            reconstruct_commitments: true,
            trace_gen_workers: env::var("TRACE_GEN_WORKERS").map_or_else(
                |_| DEFAULT_TRACE_GEN_WORKERS,
                |s| s.parse::<usize>().unwrap_or(DEFAULT_TRACE_GEN_WORKERS),
            ),
            checkpoints_channel_capacity: env::var("CHECKPOINTS_CHANNEL_CAPACITY").map_or_else(
                |_| DEFAULT_CHECKPOINTS_CHANNEL_CAPACITY,
                |s| {
                    s.parse::<usize>()
                        .unwrap_or(DEFAULT_CHECKPOINTS_CHANNEL_CAPACITY)
                },
            ),
            records_and_traces_channel_capacity: env::var("RECORDS_AND_TRACES_CHANNEL_CAPACITY")
                .map_or_else(
                    |_| DEFAULT_RECORDS_AND_TRACES_CHANNEL_CAPACITY,
                    |s| {
                        s.parse::<usize>()
                            .unwrap_or(DEFAULT_RECORDS_AND_TRACES_CHANNEL_CAPACITY)
                    },
                ),
        }
    }
}

impl SP1CoreOpts {
    pub fn recursion() -> Self {
        let mut opts = Self::default();
        opts.reconstruct_commitments = false;
        opts.shard_size = DEFAULT_SHARD_SIZE;
        opts
    }
}<|MERGE_RESOLUTION|>--- conflicted
+++ resolved
@@ -10,12 +10,7 @@
 const DEFAULT_CHECKPOINTS_CHANNEL_CAPACITY: usize = 128;
 const DEFAULT_RECORDS_AND_TRACES_CHANNEL_CAPACITY: usize = 1;
 
-<<<<<<< HEAD
-/// Options to configure the SP1 prover for core and recursive proofs.
-#[derive(Debug, Clone, Copy, PartialEq, Eq)]
-=======
 #[derive(Debug, Clone, Copy, PartialEq, Eq, Serialize, Deserialize)]
->>>>>>> ddc589ef
 pub struct SP1ProverOpts {
     pub core_opts: SP1CoreOpts,
     pub recursion_opts: SP1CoreOpts,
