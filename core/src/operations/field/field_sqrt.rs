--- conflicted
+++ resolved
@@ -1,12 +1,9 @@
 use super::field_op::FieldOpCols;
 use super::params::{Limbs, NumLimbs};
 use crate::air::SP1AirBuilder;
-<<<<<<< HEAD
+use crate::utils::ec::field::FieldParameters;
 use crate::utils::ec::field::{limbs_from_vec, FieldParameters};
 use core::borrow::Borrow;
-=======
-use crate::utils::ec::field::FieldParameters;
->>>>>>> 6e4266e4
 use num::BigUint;
 use p3_field::PrimeField32;
 use sp1_derive::AlignedBorrow;
@@ -91,17 +88,13 @@
 
     use crate::air::MachineAir;
 
-<<<<<<< HEAD
     use crate::operations::field::params::NumLimbs32;
-    use crate::utils::ec::edwards::ed25519::{ed25519_sqrt, Ed25519BaseField};
-    use crate::utils::ec::field::{limbs_from_vec, FieldParameters};
-    use crate::utils::{pad_to_power_of_two, BabyBearPoseidon2, StarkUtils};
-=======
     use crate::stark::StarkGenericConfig;
     use crate::utils::ec::edwards::ed25519::{ed25519_sqrt, Ed25519BaseField};
     use crate::utils::ec::field::FieldParameters;
+    use crate::utils::ec::field::{limbs_from_vec, FieldParameters};
     use crate::utils::{pad_to_power_of_two, BabyBearPoseidon2};
->>>>>>> 6e4266e4
+    use crate::utils::{pad_to_power_of_two, BabyBearPoseidon2, StarkUtils};
     use crate::utils::{uni_stark_prove as prove, uni_stark_verify as verify};
     use crate::{air::SP1AirBuilder, runtime::ExecutionRecord};
     use core::borrow::{Borrow, BorrowMut};
