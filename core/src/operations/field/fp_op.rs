use super::params::NUM_WITNESS_LIMBS;
use super::params::{convert_polynomial, convert_vec, Limbs};
use super::util::{compute_root_quotient_and_shift, split_u16_limbs_to_u8_limbs};
use super::util_air::eval_field_operation;
use crate::air::polynomial::Polynomial;
use crate::air::CurtaAirBuilder;
use crate::utils::ec::field::FieldParameters;
use core::borrow::{Borrow, BorrowMut};
use core::mem::size_of;
use num::{BigUint, Zero};
use p3_air::AirBuilder;
use p3_baby_bear::BabyBear;
use p3_field::Field;
use std::fmt::Debug;
use valida_derive::AlignedBorrow;

#[derive(PartialEq, Copy, Clone, Debug)]
pub enum FpOperation {
    Add,
    Mul,
    Sub,
    Div, // We don't constrain that the divisor is non-zero.
}

/// A set of columns to compute `FpOperation(a, b)` where a, b are field elements.
/// Right now the number of limbs is assumed to be a constant, although this could be macro-ed
/// or made generic in the future.
#[derive(Debug, Clone, AlignedBorrow)]
#[repr(C)]
pub struct FpOpCols<T> {
    /// The result of `a op b`, where a, b are field elements
    pub result: Limbs<T>,
    pub(crate) carry: Limbs<T>,
    pub(crate) witness_low: [T; NUM_WITNESS_LIMBS],
    pub(crate) witness_high: [T; NUM_WITNESS_LIMBS],
}

impl<F: Field> FpOpCols<F> {
    pub fn populate<P: FieldParameters>(
        &mut self,
        a: &BigUint,
        b: &BigUint,
        op: FpOperation,
    ) -> BigUint {
        /// TODO: This operation relies on `F` being a PrimeField32, but our traits do not
        /// support that. This is a hack, since we always use BabyBear, to get around that, but
        /// all operations using "PF" should use "F" in the future.
        type PF = BabyBear;

        if b == &BigUint::zero() && op == FpOperation::Div {
            // Division by 0 is allowed only when dividing 0 so that padded rows can be all 0.
            assert_eq!(
                *a,
                BigUint::zero(),
                "division by zero is allowed only when dividing zero"
            );
        }

        let modulus = P::modulus();

        // If doing the subtraction operation, a - b = result, equivalent to a = result + b.
        if op == FpOperation::Sub {
            let result = (modulus.clone() + a - b) % &modulus;
            // We populate the carry, witness_low, witness_high as if we were doing an addition with result + b.
            // But we populate `result` with the actual result of the subtraction because those columns are expected
            // to contain the result by the user.
            // Note that this reversal means we have to flip result, a correspondingly in
            // the `eval` function.
            self.populate::<P>(&result, b, FpOperation::Add);
            let p_result: Polynomial<PF> = P::to_limbs_field::<PF>(&result).into();
            self.result = convert_polynomial(p_result);
            return result;
        }

        // a / b = result is equivalent to a = result * b.
        if op == FpOperation::Div {
            // As modulus is prime, we can use Fermat's little theorem to compute the
            // inverse.
            let result =
                (a * b.modpow(&(modulus.clone() - 2u32), &modulus.clone())) % modulus.clone();

            // We populate the carry, witness_low, witness_high as if we were doing a multiplication
            // with result * b. But we populate `result` with the actual result of the
            // multiplication because those columns are expected to contain the result by the user.
            // Note that this reversal means we have to flip result, a correspondingly in the `eval`
            // function.
            self.populate::<P>(&result, b, FpOperation::Mul);
            let p_result: Polynomial<PF> = P::to_limbs_field::<PF>(&result).into();
            self.result = convert_polynomial(p_result);
            return result;
        }

        let p_a: Polynomial<PF> = P::to_limbs_field::<PF>(a).into();
        let p_b: Polynomial<PF> = P::to_limbs_field::<PF>(b).into();

        // Compute field addition in the integers.
        let modulus = &P::modulus();
        let (result, carry) = match op {
            FpOperation::Add => ((a + b) % modulus, (a + b - (a + b) % modulus) / modulus),
            FpOperation::Mul => ((a * b) % modulus, (a * b - (a * b) % modulus) / modulus),
            FpOperation::Sub | FpOperation::Div => unreachable!(),
        };
        debug_assert!(&result < modulus);
        debug_assert!(&carry < modulus);
        match op {
            FpOperation::Add => debug_assert_eq!(&carry * modulus, a + b - &result),
            FpOperation::Mul => debug_assert_eq!(&carry * modulus, a * b - &result),
            FpOperation::Sub | FpOperation::Div => unreachable!(),
        }

        // Make little endian polynomial limbs.
        let p_modulus: Polynomial<PF> = P::to_limbs_field::<PF>(modulus).into();
        let p_result: Polynomial<PF> = P::to_limbs_field::<PF>(&result).into();
        let p_carry: Polynomial<PF> = P::to_limbs_field::<PF>(&carry).into();

        // Compute the vanishing polynomial.
        let p_op = match op {
            FpOperation::Add => &p_a + &p_b,
            FpOperation::Mul => &p_a * &p_b,
            FpOperation::Sub | FpOperation::Div => unreachable!(),
        };
        let p_vanishing: Polynomial<PF> = &p_op - &p_result - &p_carry * &p_modulus;
        debug_assert_eq!(p_vanishing.degree(), P::NB_WITNESS_LIMBS);

        let p_witness = compute_root_quotient_and_shift(
            &p_vanishing,
            P::WITNESS_OFFSET,
            P::NB_BITS_PER_LIMB as u32,
        );
        let (p_witness_low, p_witness_high) = split_u16_limbs_to_u8_limbs(&p_witness);

        self.result = convert_polynomial(p_result);
        self.carry = convert_polynomial(p_carry);
        self.witness_low = convert_vec(p_witness_low).try_into().unwrap();
        self.witness_high = convert_vec(p_witness_high).try_into().unwrap();

        result
    }
}

impl<V: Copy> FpOpCols<V> {
    #[allow(unused_variables)]
    pub fn eval<
        AB: CurtaAirBuilder<Var = V>,
        P: FieldParameters,
        A: Into<Polynomial<AB::Expr>> + Clone,
        B: Into<Polynomial<AB::Expr>> + Clone,
    >(
        &self,
        builder: &mut AB,
        a: &A,
        b: &B,
        op: FpOperation,
    ) where
        V: Into<AB::Expr>,
    {
        let p_a_param: Polynomial<AB::Expr> = (*a).clone().into();
        let p_b: Polynomial<AB::Expr> = (*b).clone().into();

        let (p_a, p_result): (Polynomial<_>, Polynomial<_>) = match op {
<<<<<<< HEAD
            FpOperation::Add | FpOperation::Mul => (p_a_param, self.result.into()),
            FpOperation::Sub => (self.result.into(), p_a_param),
=======
            FpOperation::Add | FpOperation::Mul => ((*a).into(), self.result.into()),
            FpOperation::Sub | FpOperation::Div => (self.result.into(), (*a).into()),
>>>>>>> 9f825bbb
        };
        let p_carry: Polynomial<<AB as AirBuilder>::Expr> = self.carry.into();
        let p_op = match op {
            FpOperation::Add | FpOperation::Sub => p_a + p_b,
            FpOperation::Mul | FpOperation::Div => p_a * p_b,
        };
        let p_op_minus_result: Polynomial<AB::Expr> = p_op - p_result;
        let p_limbs = Polynomial::from_iter(P::modulus_field_iter::<AB::F>().map(AB::Expr::from));
        let p_vanishing = p_op_minus_result - &(&p_carry * &p_limbs);
        let p_witness_low = self.witness_low.iter().into();
        let p_witness_high = self.witness_high.iter().into();
        eval_field_operation::<AB, P>(builder, &p_vanishing, &p_witness_low, &p_witness_high);
    }
}

#[cfg(test)]
mod tests {
    use num::BigUint;
    use p3_air::BaseAir;
    use p3_challenger::DuplexChallenger;
    use p3_dft::Radix2DitParallel;
    use p3_field::Field;

    use super::{FpOpCols, FpOperation, Limbs};
    use crate::utils::ec::field::{Ed25519BaseField, FieldParameters};
    use crate::utils::pad_to_power_of_two;
    use crate::{air::CurtaAirBuilder, runtime::Segment, utils::Chip};
    use core::borrow::{Borrow, BorrowMut};
    use core::mem::{size_of, transmute};
    use num::bigint::RandBigInt;
    use p3_air::Air;
    use p3_baby_bear::BabyBear;
    use p3_commit::ExtensionMmcs;
    use p3_field::extension::BinomialExtensionField;
    use p3_fri::{FriBasedPcs, FriConfigImpl, FriLdt};
    use p3_keccak::Keccak256Hash;
    use p3_ldt::QuotientMmcs;
    use p3_matrix::dense::RowMajorMatrix;
    use p3_matrix::MatrixRowSlices;
    use p3_mds::coset_mds::CosetMds;
    use p3_merkle_tree::FieldMerkleTreeMmcs;
    use p3_poseidon2::{DiffusionMatrixBabybear, Poseidon2};
    use p3_symmetric::{CompressionFunctionFromHasher, SerializingHasher32};
    use p3_uni_stark::{prove, verify, StarkConfigImpl};
    use rand::thread_rng;
    use valida_derive::AlignedBorrow;
    #[derive(AlignedBorrow, Debug, Clone)]
    pub struct TestCols<T> {
        pub a: Limbs<T>,
        pub b: Limbs<T>,
        pub a_op_b: FpOpCols<T>,
    }

    pub const NUM_TEST_COLS: usize = size_of::<TestCols<u8>>();

    struct FpOpChip<P: FieldParameters> {
        pub operation: FpOperation,
        pub _phantom: std::marker::PhantomData<P>,
    }

    impl<P: FieldParameters> FpOpChip<P> {
        pub fn new(operation: FpOperation) -> Self {
            Self {
                operation,
                _phantom: std::marker::PhantomData,
            }
        }
    }

    impl<F: Field, P: FieldParameters> Chip<F> for FpOpChip<P> {
        fn name(&self) -> String {
            format!("FpOp{:?}", self.operation)
        }

        fn generate_trace(&self, _: &mut Segment) -> RowMajorMatrix<F> {
            let mut rng = thread_rng();
            let num_rows = 1 << 8;
            let mut operands: Vec<(BigUint, BigUint)> = (0..num_rows - 5)
                .map(|_| {
                    let a = rng.gen_biguint(256) % &P::modulus();
                    let b = rng.gen_biguint(256) % &P::modulus();
                    (a, b)
                })
                .collect();

            // Hardcoded edge cases. We purposely include 0 / 0. While mathematically, that is not
            // allowed, we allow it in our implementation so padded rows can be all 0.
            operands.extend(vec![
                (BigUint::from(0u32), BigUint::from(0u32)),
                (BigUint::from(0u32), BigUint::from(1u32)),
                (BigUint::from(1u32), BigUint::from(2u32)),
                (BigUint::from(4u32), BigUint::from(5u32)),
                (BigUint::from(10u32), BigUint::from(19u32)),
            ]);

            let rows = operands
                .iter()
                .map(|(a, b)| {
                    let mut row = [F::zero(); NUM_TEST_COLS];
                    let cols: &mut TestCols<F> = unsafe { transmute(&mut row) };
                    cols.a = P::to_limbs_field::<F>(a);
                    cols.b = P::to_limbs_field::<F>(b);
                    cols.a_op_b.populate::<P>(a, b, self.operation);
                    row
                })
                .collect::<Vec<_>>();
            // Convert the trace to a row major matrix.
            let mut trace = RowMajorMatrix::new(
                rows.into_iter().flatten().collect::<Vec<_>>(),
                NUM_TEST_COLS,
            );

            // Pad the trace to a power of two.
            pad_to_power_of_two::<NUM_TEST_COLS, F>(&mut trace.values);

            trace
        }
    }

    impl<F: Field, P: FieldParameters> BaseAir<F> for FpOpChip<P> {
        fn width(&self) -> usize {
            NUM_TEST_COLS
        }
    }

    impl<AB, P: FieldParameters> Air<AB> for FpOpChip<P>
    where
        AB: CurtaAirBuilder,
    {
        fn eval(&self, builder: &mut AB) {
            let main = builder.main();
            let local: &TestCols<AB::Var> = main.row_slice(0).borrow();
            local
                .a_op_b
                .eval::<AB, P, _, _>(builder, &local.a, &local.b, self.operation);

            // A dummy constraint to keep the degree 3.
            builder.assert_zero(
                local.a[0] * local.b[0] * local.a[0] - local.a[0] * local.b[0] * local.a[0],
            )
        }
    }

    #[test]
    fn generate_trace() {
        for op in [FpOperation::Add, FpOperation::Mul, FpOperation::Sub].iter() {
            println!("op: {:?}", op);
            let chip: FpOpChip<Ed25519BaseField> = FpOpChip::new(*op);
            let mut segment = Segment::default();
            let _: RowMajorMatrix<BabyBear> = chip.generate_trace(&mut segment);
            // println!("{:?}", trace.values)
        }
    }

    #[test]
    fn prove_babybear() {
        type Val = BabyBear;
        type Domain = Val;
        type Challenge = BinomialExtensionField<Val, 4>;
        type PackedChallenge = BinomialExtensionField<<Domain as Field>::Packing, 4>;

        type MyMds = CosetMds<Val, 16>;
        type Perm = Poseidon2<Val, MyMds, DiffusionMatrixBabybear, 16, 5>;

        type MyHash = SerializingHasher32<Keccak256Hash>;
        let hash = MyHash::new(Keccak256Hash {});

        type MyCompress = CompressionFunctionFromHasher<Val, MyHash, 2, 8>;
        let compress = MyCompress::new(hash);

        type ValMmcs = FieldMerkleTreeMmcs<Val, MyHash, MyCompress, 8>;
        let val_mmcs = ValMmcs::new(hash, compress);

        type ChallengeMmcs = ExtensionMmcs<Val, Challenge, ValMmcs>;
        let challenge_mmcs = ChallengeMmcs::new(val_mmcs.clone());

        type Dft = Radix2DitParallel;
        let dft = Dft {};

        type Challenger = DuplexChallenger<Val, Perm, 16>;

        type Quotient = QuotientMmcs<Domain, Challenge, ValMmcs>;
        type MyFriConfig = FriConfigImpl<Val, Challenge, Quotient, ChallengeMmcs, Challenger>;
        let fri_config = MyFriConfig::new(1, 40, challenge_mmcs);
        let ldt = FriLdt { config: fri_config };

        type Pcs = FriBasedPcs<MyFriConfig, ValMmcs, Dft, Challenger>;
        type MyConfig = StarkConfigImpl<Val, Challenge, PackedChallenge, Pcs, Challenger>;

        let pcs = Pcs::new(dft, val_mmcs, ldt);
        let config = StarkConfigImpl::new(pcs);

        for op in [
            FpOperation::Add,
            FpOperation::Sub,
            FpOperation::Mul,
            FpOperation::Div,
        ]
        .iter()
        {
            println!("op: {:?}", op);

            let mds = MyMds::default();
            let perm = Perm::new_from_rng(8, 22, mds, DiffusionMatrixBabybear, &mut thread_rng());
            let mut challenger = Challenger::new(perm.clone());

            let chip: FpOpChip<Ed25519BaseField> = FpOpChip::new(*op);
            let mut segment = Segment::default();
            let trace: RowMajorMatrix<BabyBear> = chip.generate_trace(&mut segment);
            let proof = prove::<MyConfig, _>(&config, &chip, &mut challenger, trace);

            let mut challenger = Challenger::new(perm.clone());
            verify(&config, &chip, &mut challenger, &proof).unwrap();
        }
    }
}<|MERGE_RESOLUTION|>--- conflicted
+++ resolved
@@ -158,13 +158,8 @@
         let p_b: Polynomial<AB::Expr> = (*b).clone().into();
 
         let (p_a, p_result): (Polynomial<_>, Polynomial<_>) = match op {
-<<<<<<< HEAD
             FpOperation::Add | FpOperation::Mul => (p_a_param, self.result.into()),
-            FpOperation::Sub => (self.result.into(), p_a_param),
-=======
-            FpOperation::Add | FpOperation::Mul => ((*a).into(), self.result.into()),
-            FpOperation::Sub | FpOperation::Div => (self.result.into(), (*a).into()),
->>>>>>> 9f825bbb
+            FpOperation::Sub | FpOperation::Div => (self.result.into(), p_a_param),
         };
         let p_carry: Polynomial<<AB as AirBuilder>::Expr> = self.carry.into();
         let p_op = match op {
