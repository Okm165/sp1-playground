--- conflicted
+++ resolved
@@ -79,11 +79,7 @@
                     self.is_mul = F::one();
                 }
                 Opcode::DIV | Opcode::DIVU | Opcode::REM | Opcode::REMU => {
-<<<<<<< HEAD
-                    // self.is_div = F::one();
-=======
                     self.is_divrem = F::one();
->>>>>>> 5180d6bb
                 }
                 _ => {
                     panic!(
