--- conflicted
+++ resolved
@@ -67,31 +67,11 @@
     pub op_b_access: MemoryAccessCols<T>,
     pub op_c_access: MemoryAccessCols<T>,
 
-<<<<<<< HEAD
     // This is transmuted to MemoryColumns or BNEColumns
     pub opcode_specific_columns: [T; WORKSPACE_SIZE],
-=======
-    // An addr that we are reading from or writing to as a word. We are guaranteed that this does
-    // not overflow the field when reduced.
-    pub addr_word: Word<T>,
-
-    // addr_aligned % 4 == 0, addr_aligned + addr_offset = reduce(addr_word)
-    pub addr_aligned: T,
-    pub addr_offset: T,
-    // The associated memory value for `addr_aligned`.
-    pub memory_access: MemoryAccessCols<T>,
-
-    // Columns for constraining memory operations.
-    pub mem_scratch: Word<T>,
-    pub mem_bit_decomposition: [T; 8],
-    pub mem_mask: [T; 4],
-
-    // NOTE: This is actually a Bool<T>, but it might be easier to bus as a word for consistency with the register bus.
-    pub branch_cond_val: Word<T>,
 
     /// Selector to label whether this row is a non padded row.
     pub is_real: T,
->>>>>>> 91b71272
 }
 
 pub(crate) const NUM_CPU_COLS: usize = size_of::<CpuCols<u8>>();
@@ -250,32 +230,29 @@
         builder.send_byte_lookup(
             AB::Expr::from_canonical_u8(ByteOpcode::Range as u8),
             AB::Expr::zero(),
-            local.addr_offset,
-            local.addr_offset * AB::F::from_canonical_u8(64),
-            local.selectors.is_load + local.selectors.is_store,
+            memory_columns.addr_offset,
+            memory_columns.addr_offset * AB::F::from_canonical_u8(64),
+            is_memory_instruction,
         );
 
         // Check that reduce(addr_word) == addr_aligned + addr_offset
         builder
-            .when(local.selectors.is_load + local.selectors.is_store)
+            .when(is_memory_instruction)
             .assert_eq::<AB::Expr, AB::Expr>(
-                local.addr_aligned + local.addr_offset,
-                reduce::<AB>(local.addr_word),
+                memory_columns.addr_aligned + memory_columns.addr_offset,
+                reduce::<AB>(memory_columns.addr_word),
             );
 
         // Check that each addr_word element is a byte
-        builder.range_check_word(
-            local.addr_word,
-            local.selectors.is_load + local.selectors.is_store,
-        );
+        builder.range_check_word(memory_columns.addr_word, is_memory_instruction);
 
         // Send to the ALU table to verify correct calculation of addr_word
         builder.send_alu(
             AB::Expr::from_canonical_u32(Opcode::ADD as u32),
-            local.addr_word,
+            memory_columns.addr_word,
             *local.op_b_val(),
             *local.op_c_val(),
-            local.selectors.is_load + local.selectors.is_store,
+            is_memory_instruction,
         );
 
         //////////////////////////////////////////
