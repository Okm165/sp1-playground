use super::air::{CpuCols, InstructionCols, OpcodeSelectors, CPU_COL_MAP, NUM_CPU_COLS};
use super::CpuEvent;
use crate::lookup::{Interaction, IsRead};
use crate::utils::Chip;
use core::mem::transmute;
use p3_air::VirtualPairCol;

use crate::air::Word;
<<<<<<< HEAD
use crate::runtime::{Opcode, Runtime};
=======
use crate::runtime::chip::Chip;
use crate::runtime::{Instruction, Opcode, Runtime};
>>>>>>> 28dcee39
use p3_field::PrimeField;
use p3_matrix::dense::RowMajorMatrix;

pub struct CpuChip;

impl CpuChip {
    pub fn new() -> Self {
        Self {}
    }
}

impl<F: PrimeField> Chip<F> for CpuChip {
    fn generate_trace(&self, runtime: &mut Runtime) -> RowMajorMatrix<F> {
        let mut rows = runtime
            .cpu_events
            .iter() // TODO make this a par_iter
            .enumerate()
            .map(|(n, op)| self.event_to_row(*op))
            .collect::<Vec<_>>();

        let mut trace =
            RowMajorMatrix::new(rows.into_iter().flatten().collect::<Vec<_>>(), NUM_CPU_COLS);

        // TODO: pad to a power of 2.
        // Self::pad_to_power_of_two(&mut trace.values);

        trace
    }

    fn sends(&self) -> Vec<Interaction<F>> {
        let mut interactions = Vec::new();

        // lookup (clk, op_a, op_a_val, is_read=reg_a_read) in the register table with multiplicity 1.
        interactions.push(Interaction::lookup_register(
            CPU_COL_MAP.clk,
            CPU_COL_MAP.instruction.op_a,
            CPU_COL_MAP.op_a_val,
            IsRead::Expr(VirtualPairCol::single_main(
                CPU_COL_MAP.selectors.reg_a_read,
            )),
            VirtualPairCol::constant(F::one()),
        ));
        // lookup (clk, op_c, op_c_val, is_read=true) in the register table with multiplicity 1-imm_c
        // lookup (clk, op_b, op_b_val, is_read=true) in the register table with multiplicity 1-imm_b
        interactions.push(Interaction::lookup_register(
            CPU_COL_MAP.clk,
            CPU_COL_MAP.instruction.op_c,
            CPU_COL_MAP.op_c_val,
            IsRead::Bool(true),
            VirtualPairCol::new_main(vec![(CPU_COL_MAP.selectors.imm_c, F::neg_one())], F::one()), // 1-imm_c
        ));
        interactions.push(Interaction::lookup_register(
            CPU_COL_MAP.clk,
            CPU_COL_MAP.instruction.op_b,
            CPU_COL_MAP.op_b_val,
            IsRead::Bool(true),
            VirtualPairCol::new_main(vec![(CPU_COL_MAP.selectors.imm_b, F::neg_one())], F::one()), // 1-imm_b
        ));
        interactions.push(Interaction::add(
            CPU_COL_MAP.op_a_val,
            CPU_COL_MAP.op_b_val,
            CPU_COL_MAP.op_c_val,
            VirtualPairCol::single_main(CPU_COL_MAP.selectors.register_instruction),
        ));

        //// For both load and store instructions, we must constraint mem_val to be a lookup of [addr]
        //// For load instructions
        // To constraint addr, we add op_b_val + op_c_val
        // lookup (clk, op_b_val, op_c_val, addr) in the "add" table with multiplicity load_instruction
        interactions.push(Interaction::add(
            CPU_COL_MAP.addr,
            CPU_COL_MAP.op_b_val,
            CPU_COL_MAP.op_c_val,
            VirtualPairCol::single_main(CPU_COL_MAP.selectors.load_instruction),
        ));
        // To constraint mem_val, we lookup [addr] in the memory table
        // lookup (clk, addr, mem_val, is_read=true) in the memory table with multiplicity load_instruction
        interactions.push(Interaction::lookup_memory(
            CPU_COL_MAP.clk,
            CPU_COL_MAP.addr,
            CPU_COL_MAP.mem_val,
            IsRead::Bool(true),
            VirtualPairCol::single_main(CPU_COL_MAP.selectors.load_instruction),
        ));
        // Now we must constraint mem_val and op_a_val
        // We bus this to a "match_word" table with a combination of s/u and h/b/w
        // TODO: lookup (clk, mem_val, op_a_val, byte, half, word, unsigned) in the "match_word" table with multiplicity load_instruction

        //// For store instructions
        // To constraint addr, we add op_a_val + op_c_val
        // lookup (clk, op_a_val, op_c_val, addr) in the "add" table with multiplicity store_instruction
        interactions.push(Interaction::add(
            CPU_COL_MAP.addr,
            CPU_COL_MAP.op_a_val,
            CPU_COL_MAP.op_c_val,
            VirtualPairCol::single_main(CPU_COL_MAP.selectors.store_instruction),
        ));
        // To constraint mem_val, we lookup [addr] in the memory table
        // lookup (clk, addr, mem_val, is_read=false) in the memory table with multiplicity store_instruction
        interactions.push(Interaction::lookup_memory(
            CPU_COL_MAP.clk,
            CPU_COL_MAP.addr,
            CPU_COL_MAP.mem_val,
            IsRead::Bool(false),
            VirtualPairCol::single_main(CPU_COL_MAP.selectors.store_instruction),
        ));
        // Now we must constraint mem_val and op_b_val
        // TODO: lookup (clk, mem_val, op_b_val, byte, half, word, unsigned) in the "match_word" table with multiplicity store_instruction

        // Constraining the memory
        // TODO: there is likely some optimization to be done here making the is_read column a VirtualPair.
        // Constraint the memory in the case of a load instruction.
        interactions.push(Interaction::lookup_memory(
            CPU_COL_MAP.clk,
            CPU_COL_MAP.addr,
            CPU_COL_MAP.mem_val,
            IsRead::Bool(true),
            VirtualPairCol::single_main(CPU_COL_MAP.selectors.load_instruction),
        ));

        // Constraint the memory in the case of a store instruction.
        interactions.push(Interaction::lookup_memory(
            CPU_COL_MAP.clk,
            CPU_COL_MAP.addr,
            CPU_COL_MAP.mem_val,
            IsRead::Bool(false),
            VirtualPairCol::single_main(CPU_COL_MAP.selectors.store_instruction),
        ));
        interactions
    }

    fn receives(&self) -> Vec<Interaction<F>> {
        // The CPU table does not receive from anybody.
        vec![]
    }
}

impl CpuChip {
    fn event_to_row<F: PrimeField>(&self, event: CpuEvent) -> [F; NUM_CPU_COLS] {
        let mut row = [F::zero(); NUM_CPU_COLS];
        let cols: &mut CpuCols<F> = unsafe { transmute(&mut row) };
        cols.clk = F::from_canonical_u32(event.clk);
        cols.pc = F::from_canonical_u32(event.pc);
<<<<<<< HEAD
        cols.opcode = F::from_canonical_u32(event.opcode as u32);
        cols.op_a = F::from_canonical_u32(event.a);
        cols.op_b = F::from_canonical_u32(event.b);
        cols.op_c = F::from_canonical_u32(event.c);
        // TODO: based on the instruction, populate the relevant flags.
        match event.opcode {
            Opcode::ADD | Opcode::SUB | Opcode::AND => {}
            Opcode::ADDI | Opcode::ANDI => {
=======

        self.populate_instruction(&mut cols.instruction, event.instruction);
        self.populate_selectors(&mut cols.selectors, event.instruction.opcode);

        cols.op_a_val = event.operands[0].into();
        cols.op_b_val = event.operands[1].into();
        cols.op_c_val = event.operands[2].into();

        self.populate_memory(cols, event);
        self.populate_branch(cols, event);
        row
    }

    fn populate_instruction(&self, cols: &mut InstructionCols<F>, instruction: Instruction) {
        cols.opcode = F::from_canonical_u32(instruction.opcode as u32);
        match instruction.opcode {
            Opcode::LUI => {
                // For LUI, we convert it to a SLL instruction with imm_b and imm_c turned on.
                cols.opcode = F::from_canonical_u32(Opcode::SLL as u32);
                assert_eq!(instruction.c as u32, 12);
            }
            Opcode::AUIPC => {
                // For AUIPC, we set the 3rd operand to imm_b << 12.
                assert_eq!(instruction.c as u32, instruction.b << 12);
            }
            _ => {}
        }
        cols.op_a = F::from_canonical_u32(instruction.a as u32);
        cols.op_b = F::from_canonical_u32(instruction.b as u32);
        cols.op_c = F::from_canonical_u32(instruction.c as u32);
    }

    fn populate_selectors(&self, cols: &mut OpcodeSelectors<F>, opcode: Opcode) {
        match opcode {
            // Register instructions
            Opcode::ADD
            | Opcode::SUB
            | Opcode::XOR
            | Opcode::OR
            | Opcode::AND
            | Opcode::SLL
            | Opcode::SRL
            | Opcode::SRA
            | Opcode::SLT
            | Opcode::SLTU => {
                // For register instructions, neither imm_b or imm_c should be turned on.
                cols.register_instruction = F::one();
            }
            // Immediate instructions
            Opcode::ADDI
            | Opcode::XORI
            | Opcode::ORI
            | Opcode::ANDI
            | Opcode::SLLI
            | Opcode::SRLI
            | Opcode::SRAI
            | Opcode::SLTI
            | Opcode::SLTIU => {
                // For immediate instructions, imm_c should be turned on.
                cols.imm_c = F::one();
                cols.immediate_instruction = F::one();
            }
            // Load instructions
            Opcode::LB | Opcode::LH | Opcode::LW | Opcode::LBU | Opcode::LHU => {
                // For load instructions, imm_c should be turned on.
                cols.imm_c = F::one();
                cols.load_instruction = F::one();
                match opcode {
                    Opcode::LB | Opcode::LBU => {
                        cols.byte = F::one();
                    }
                    Opcode::LH | Opcode::LHU => {
                        cols.half = F::one();
                    }
                    Opcode::LW => {
                        cols.word = F::one();
                    }
                    _ => {}
                }
            }
            // Store instructions
            Opcode::SB | Opcode::SH | Opcode::SW => {
                // For store instructions, imm_c should be turned on.
>>>>>>> 28dcee39
                cols.imm_c = F::one();
                cols.store_instruction = F::one();
                cols.reg_a_read = F::one();
                match opcode {
                    Opcode::SB => {
                        cols.byte = F::one();
                    }
                    Opcode::SH => {
                        cols.half = F::one();
                    }
                    Opcode::SW => {
                        cols.word = F::one();
                    }
                    _ => {}
                }
            }
            // Branch instructions
            Opcode::BEQ | Opcode::BNE | Opcode::BLT | Opcode::BGE | Opcode::BLTU | Opcode::BGEU => {
                cols.imm_c = F::one();
                cols.branch_instruction = F::one();
                cols.reg_a_read = F::one();
            }
            // Jump instructions
            Opcode::JAL => {
                cols.JAL = F::one();
                cols.imm_b = F::one();
                cols.imm_c = F::one();
                cols.jump_instruction = F::one();
            }
            Opcode::JALR => {
                cols.JALR = F::one();
                cols.imm_c = F::one();
                cols.jump_instruction = F::one();
            }
            // Upper immediate instructions
            Opcode::LUI => {
                // Note that we convert a LUI opcode to a SLL opcode with both imm_b and imm_c turned on.
                // And the value of imm_c is 12.
                cols.imm_b = F::one();
                cols.imm_c = F::one();
                // In order to process lookups for the SLL opcode table, we'll also turn on the "immediate_instruction".
                cols.immediate_instruction = F::one();
            }
            Opcode::AUIPC => {
                // Note that for an AUIPC opcode, we turn on both imm_b and imm_c.
                cols.imm_b = F::one();
                cols.imm_c = F::one();
                cols.AUIPC = F::one();
                // We constraint that imm_c = imm_b << 12 by looking up SLL(op_c_val, op_b_val, 12) with multiplicity AUIPC.
                // Then we constraint op_a_val = op_c_val + pc by looking up ADD(op_a_val, op_c_val, pc) with multiplicity AUIPC.
            }
            // Multiply instructions
            Opcode::MUL
            | Opcode::MULH
            | Opcode::MULSU
            | Opcode::MULU
            | Opcode::DIV
            | Opcode::DIVU
            | Opcode::REM
            | Opcode::REMU => {
                cols.multiply_instruction = F::one();
                match opcode {
                    // TODO: set byte/half/word/unsigned based on which variant of multiply.
                    _ => {}
                }
            }
            _ => panic!("Invalid opcode"),
        }
    }

    fn populate_memory(&self, cols: &mut CpuCols<F>, event: CpuEvent) {
        if let Some(memory_value) = event.memory_value {
            cols.mem_val = memory_value.into();
        }
        if let Some(addr) = event.addr {
            cols.addr = addr.into();
        }
    }

    fn populate_branch(&self, cols: &mut CpuCols<F>, event: CpuEvent) {
        if let Some(branch_condition) = event.branch_condition {
            cols.branch_cond_val = (branch_condition as u32).into();
        }
<<<<<<< HEAD
        // TODO: make Into for Iter<F> to Word and use that here.
        cols.op_a_val = Word(
            event
                .a
                .to_le_bytes()
                .iter()
                .map(|v| F::from_canonical_u8(*v))
                .collect::<Vec<_>>()
                .try_into()
                .unwrap(),
        );
        cols.op_b_val = Word(
            event
                .b
                .to_le_bytes()
                .iter()
                .map(|v| F::from_canonical_u8(*v))
                .collect::<Vec<_>>()
                .try_into()
                .unwrap(),
        );
        cols.op_c_val = Word(
            event
                .c
                .to_le_bytes()
                .iter()
                .map(|v| F::from_canonical_u8(*v))
                .collect::<Vec<_>>()
                .try_into()
                .unwrap(),
        );
        row
=======
>>>>>>> 28dcee39
    }
}

#[cfg(test)]
mod tests {
    use p3_baby_bear::BabyBear;

    use super::*;
    #[test]
    fn generate_trace() {
        let program = vec![];
        let mut runtime = Runtime::new(program);
        runtime.cpu_events = vec![CpuEvent {
            clk: 6,
            pc: 1,
<<<<<<< HEAD
            opcode: Opcode::ADD,
            op_a: 0,
            op_b: 1,
            op_c: 2,
            a: 1,
            b: 2,
            c: 3,
=======
            instruction: Instruction {
                opcode: Opcode::ADD,
                a: 0,
                b: 1,
                c: 2,
            },
            operands: [1, 2, 3],
            addr: None,
            memory_value: None,
            branch_condition: None,
>>>>>>> 28dcee39
        }];
        let chip = CpuChip::new();
        let trace: RowMajorMatrix<BabyBear> = chip.generate_trace(&mut runtime);
        println!("{:?}", trace.values)
    }
}<|MERGE_RESOLUTION|>--- conflicted
+++ resolved
@@ -6,12 +6,8 @@
 use p3_air::VirtualPairCol;
 
 use crate::air::Word;
-<<<<<<< HEAD
 use crate::runtime::{Opcode, Runtime};
-=======
-use crate::runtime::chip::Chip;
-use crate::runtime::{Instruction, Opcode, Runtime};
->>>>>>> 28dcee39
+
 use p3_field::PrimeField;
 use p3_matrix::dense::RowMajorMatrix;
 
@@ -155,50 +151,40 @@
         let cols: &mut CpuCols<F> = unsafe { transmute(&mut row) };
         cols.clk = F::from_canonical_u32(event.clk);
         cols.pc = F::from_canonical_u32(event.pc);
-<<<<<<< HEAD
-        cols.opcode = F::from_canonical_u32(event.opcode as u32);
-        cols.op_a = F::from_canonical_u32(event.a);
-        cols.op_b = F::from_canonical_u32(event.b);
-        cols.op_c = F::from_canonical_u32(event.c);
-        // TODO: based on the instruction, populate the relevant flags.
-        match event.opcode {
-            Opcode::ADD | Opcode::SUB | Opcode::AND => {}
-            Opcode::ADDI | Opcode::ANDI => {
-=======
-
-        self.populate_instruction(&mut cols.instruction, event.instruction);
-        self.populate_selectors(&mut cols.selectors, event.instruction.opcode);
-
-        cols.op_a_val = event.operands[0].into();
-        cols.op_b_val = event.operands[1].into();
-        cols.op_c_val = event.operands[2].into();
+
+        self.populate_instruction(&mut cols.instruction, event);
+        self.populate_selectors(&mut cols.selectors, event);
+
+        cols.op_a_val = event.a.into();
+        cols.op_b_val = event.b.into();
+        cols.op_c_val = event.c.into();
 
         self.populate_memory(cols, event);
         self.populate_branch(cols, event);
         row
     }
 
-    fn populate_instruction(&self, cols: &mut InstructionCols<F>, instruction: Instruction) {
-        cols.opcode = F::from_canonical_u32(instruction.opcode as u32);
-        match instruction.opcode {
+    fn populate_instruction<F: PrimeField>(&self, cols: &mut InstructionCols<F>, event: CpuEvent) {
+        cols.opcode = F::from_canonical_u32(event.opcode as u32);
+        match event.opcode {
             Opcode::LUI => {
                 // For LUI, we convert it to a SLL instruction with imm_b and imm_c turned on.
                 cols.opcode = F::from_canonical_u32(Opcode::SLL as u32);
-                assert_eq!(instruction.c as u32, 12);
+                assert_eq!(event.c as u32, 12);
             }
             Opcode::AUIPC => {
                 // For AUIPC, we set the 3rd operand to imm_b << 12.
-                assert_eq!(instruction.c as u32, instruction.b << 12);
+                assert_eq!(event.c as u32, event.b << 12);
             }
             _ => {}
         }
-        cols.op_a = F::from_canonical_u32(instruction.a as u32);
-        cols.op_b = F::from_canonical_u32(instruction.b as u32);
-        cols.op_c = F::from_canonical_u32(instruction.c as u32);
-    }
-
-    fn populate_selectors(&self, cols: &mut OpcodeSelectors<F>, opcode: Opcode) {
-        match opcode {
+        cols.op_a = F::from_canonical_u32(event.a as u32);
+        cols.op_b = F::from_canonical_u32(event.b as u32);
+        cols.op_c = F::from_canonical_u32(event.c as u32);
+    }
+
+    fn populate_selectors<F: PrimeField>(&self, cols: &mut OpcodeSelectors<F>, event: CpuEvent) {
+        match event.opcode {
             // Register instructions
             Opcode::ADD
             | Opcode::SUB
@@ -232,7 +218,7 @@
                 // For load instructions, imm_c should be turned on.
                 cols.imm_c = F::one();
                 cols.load_instruction = F::one();
-                match opcode {
+                match event.opcode {
                     Opcode::LB | Opcode::LBU => {
                         cols.byte = F::one();
                     }
@@ -248,11 +234,10 @@
             // Store instructions
             Opcode::SB | Opcode::SH | Opcode::SW => {
                 // For store instructions, imm_c should be turned on.
->>>>>>> 28dcee39
                 cols.imm_c = F::one();
                 cols.store_instruction = F::one();
                 cols.reg_a_read = F::one();
-                match opcode {
+                match event.opcode {
                     Opcode::SB => {
                         cols.byte = F::one();
                     }
@@ -310,7 +295,7 @@
             | Opcode::REM
             | Opcode::REMU => {
                 cols.multiply_instruction = F::one();
-                match opcode {
+                match event.opcode {
                     // TODO: set byte/half/word/unsigned based on which variant of multiply.
                     _ => {}
                 }
@@ -319,54 +304,38 @@
         }
     }
 
-    fn populate_memory(&self, cols: &mut CpuCols<F>, event: CpuEvent) {
-        if let Some(memory_value) = event.memory_value {
-            cols.mem_val = memory_value.into();
+    fn populate_memory<F: PrimeField>(&self, cols: &mut CpuCols<F>, event: CpuEvent) {
+        match event.opcode {
+            Opcode::LB
+            | Opcode::LH
+            | Opcode::LW
+            | Opcode::LBU
+            | Opcode::LHU
+            | Opcode::SB
+            | Opcode::SH
+            | Opcode::SW => {
+                let memory_value = event.a;
+                let memory_addr = event.b.wrapping_add(event.c);
+                cols.mem_val = memory_value.into();
+                cols.addr = memory_addr.into();
+            }
+            _ => {}
         }
-        if let Some(addr) = event.addr {
-            cols.addr = addr.into();
-        }
-    }
-
-    fn populate_branch(&self, cols: &mut CpuCols<F>, event: CpuEvent) {
-        if let Some(branch_condition) = event.branch_condition {
+    }
+
+    fn populate_branch<F: PrimeField>(&self, cols: &mut CpuCols<F>, event: CpuEvent) {
+        let branch_condition = match event.opcode {
+            Opcode::BEQ => Some(event.a == event.b),
+            Opcode::BNE => Some(event.a != event.b),
+            Opcode::BLT => Some((event.a as i32) < (event.b as i32)),
+            Opcode::BGE => Some((event.a as i32) >= (event.b as i32)),
+            Opcode::BLTU => Some(event.a < event.b),
+            Opcode::BGEU => Some(event.a >= event.b),
+            _ => None,
+        };
+        if let Some(branch_condition) = branch_condition {
             cols.branch_cond_val = (branch_condition as u32).into();
         }
-<<<<<<< HEAD
-        // TODO: make Into for Iter<F> to Word and use that here.
-        cols.op_a_val = Word(
-            event
-                .a
-                .to_le_bytes()
-                .iter()
-                .map(|v| F::from_canonical_u8(*v))
-                .collect::<Vec<_>>()
-                .try_into()
-                .unwrap(),
-        );
-        cols.op_b_val = Word(
-            event
-                .b
-                .to_le_bytes()
-                .iter()
-                .map(|v| F::from_canonical_u8(*v))
-                .collect::<Vec<_>>()
-                .try_into()
-                .unwrap(),
-        );
-        cols.op_c_val = Word(
-            event
-                .c
-                .to_le_bytes()
-                .iter()
-                .map(|v| F::from_canonical_u8(*v))
-                .collect::<Vec<_>>()
-                .try_into()
-                .unwrap(),
-        );
-        row
-=======
->>>>>>> 28dcee39
     }
 }
 
@@ -382,7 +351,6 @@
         runtime.cpu_events = vec![CpuEvent {
             clk: 6,
             pc: 1,
-<<<<<<< HEAD
             opcode: Opcode::ADD,
             op_a: 0,
             op_b: 1,
@@ -390,18 +358,6 @@
             a: 1,
             b: 2,
             c: 3,
-=======
-            instruction: Instruction {
-                opcode: Opcode::ADD,
-                a: 0,
-                b: 1,
-                c: 2,
-            },
-            operands: [1, 2, 3],
-            addr: None,
-            memory_value: None,
-            branch_condition: None,
->>>>>>> 28dcee39
         }];
         let chip = CpuChip::new();
         let trace: RowMajorMatrix<BabyBear> = chip.generate_trace(&mut runtime);
