--- conflicted
+++ resolved
@@ -7,14 +7,7 @@
     pub clk: u32,
     pub pc: u32,
     pub instruction: Instruction,
-<<<<<<< HEAD
-    pub operands: [u32; 3],
-    pub addr: Option<u32>,
-    pub memory_value: Option<u32>,
-    pub branch_condition: Option<bool>,
-=======
     pub a: u32,
     pub b: u32,
     pub c: u32,
->>>>>>> 27c2f818
 }