use crate::air::Word;
use crate::runtime::{Instruction, Opcode};
use core::borrow::{Borrow, BorrowMut};
use p3_field::PrimeField;
use valida_derive::AlignedBorrow;

#[derive(AlignedBorrow, Default, Debug)]
#[repr(C)]
pub struct InstructionCols<T> {
    // /// The opcode for this cycle.
    pub opcode: T,
    // /// The first operand for this instruction.
    pub op_a: Word<T>,
    // /// The second operand for this instruction.
    pub op_b: Word<T>,
    // /// The third operand for this instruction.
    pub op_c: Word<T>,
}

impl<F: PrimeField> InstructionCols<F> {
    pub fn populate(&mut self, instruction: Instruction) {
<<<<<<< HEAD
        self.opcode = F::from_canonical_u32(instruction.opcode as u32);
        let mut op_c = instruction.op_c;
=======
        let opcode = match instruction.opcode {
            Opcode::ADDI => Opcode::ADD,
            _ => instruction.opcode,
        };
        self.opcode = F::from_canonical_u32(opcode as u32);
>>>>>>> 0f1140fd
        match instruction.opcode {
            Opcode::LUI => {
                // For LUI, we convert it to a SLL instruction with imm_b and imm_c turned on.
                // Additionally the op_c should be set to 12.
                // For the CPU table, we do this conversion in the runtimefor CPU events
                // but for the program table, we must do the conversion here.
                self.opcode = F::from_canonical_u32(Opcode::SLL as u32);
                op_c = 12;
            }
            Opcode::AUIPC => {
                // For AUIPC, we set the 3rd operand to imm_b << 12.
                op_c = instruction.op_b << 12;
            }
            _ => {}
        }
        self.op_a = instruction.op_a.into();
        self.op_b = instruction.op_b.into();
        self.op_c = op_c.into();
    }
}<|MERGE_RESOLUTION|>--- conflicted
+++ resolved
@@ -19,16 +19,20 @@
 
 impl<F: PrimeField> InstructionCols<F> {
     pub fn populate(&mut self, instruction: Instruction) {
-<<<<<<< HEAD
-        self.opcode = F::from_canonical_u32(instruction.opcode as u32);
-        let mut op_c = instruction.op_c;
-=======
         let opcode = match instruction.opcode {
             Opcode::ADDI => Opcode::ADD,
+            Opcode::XORI => Opcode::XOR,
+            Opcode::ORI => Opcode::OR,
+            Opcode::ANDI => Opcode::AND,
+            Opcode::SLLI => Opcode::SLL,
+            Opcode::SRLI => Opcode::SRL,
+            Opcode::SRAI => Opcode::SRA,
+            Opcode::SLTI => Opcode::SLT,
+            Opcode::SLTIU => Opcode::SLTU,
             _ => instruction.opcode,
         };
         self.opcode = F::from_canonical_u32(opcode as u32);
->>>>>>> 0f1140fd
+        let mut op_c = instruction.op_c;
         match instruction.opcode {
             Opcode::LUI => {
                 // For LUI, we convert it to a SLL instruction with imm_b and imm_c turned on.
