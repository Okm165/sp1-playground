--- conflicted
+++ resolved
@@ -497,42 +497,22 @@
             Opcode::MUL => {
                 (rd, b, c) = self.alu_rr(instruction);
                 a = b.wrapping_mul(c);
-<<<<<<< HEAD
-                self.alu_rw(instruction, rd, a, b, c);
-=======
-                self.rw(rd, a);
-                self.emit_alu(self.clk, instruction.opcode, a, b, c);
->>>>>>> 60679031
+                self.alu_rw(instruction, rd, a, b, c);
             }
             Opcode::MULH => {
                 (rd, b, c) = self.alu_rr(instruction);
                 a = (((b as i32) as i64).wrapping_mul((c as i32) as i64) >> 32) as u32;
-<<<<<<< HEAD
-                self.alu_rw(instruction, rd, a, b, c);
-=======
-                self.rw(rd, a);
-                self.emit_alu(self.clk, instruction.opcode, a, b, c);
->>>>>>> 60679031
+                self.alu_rw(instruction, rd, a, b, c);
             }
             Opcode::MULHU => {
                 (rd, b, c) = self.alu_rr(instruction);
                 a = ((b as u64).wrapping_mul(c as u64) >> 32) as u32;
-<<<<<<< HEAD
-                self.alu_rw(instruction, rd, a, b, c);
-=======
-                self.rw(rd, a);
-                self.emit_alu(self.clk, instruction.opcode, a, b, c);
->>>>>>> 60679031
+                self.alu_rw(instruction, rd, a, b, c);
             }
             Opcode::MULHSU => {
                 (rd, b, c) = self.alu_rr(instruction);
                 a = (((b as i32) as i64).wrapping_mul(c as i64) >> 32) as u32;
-<<<<<<< HEAD
-                self.alu_rw(instruction, rd, a, b, c);
-=======
-                self.rw(rd, a);
-                self.emit_alu(self.clk, instruction.opcode, a, b, c);
->>>>>>> 60679031
+                self.alu_rw(instruction, rd, a, b, c);
             }
             Opcode::DIV => {
                 (rd, b, c) = self.alu_rr(instruction);
