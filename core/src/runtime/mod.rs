mod instruction;
mod opcode;
mod register;

use crate::cpu::air::CpuCols;
use crate::memory::air::MemoryCols;
pub use instruction::*;
pub use opcode::*;

use p3_challenger::{CanObserve, FieldChallenger};
use p3_commit::{Pcs, UnivariatePcs, UnivariatePcsWithLde};
use p3_uni_stark::decompose_and_flatten;
use p3_util::log2_ceil_usize;
pub use register::*;
use std::collections::BTreeMap;

use crate::memory::MemoryChip;
use crate::prover::debug_constraints;
<<<<<<< HEAD
use p3_field::{ExtensionField, PrimeField, PrimeField32, TwoAdicField};
=======
use crate::prover::quotient_values;
use p3_field::{ExtensionField, PrimeField, TwoAdicField};
>>>>>>> 0e790c09
use p3_matrix::Matrix;
use p3_uni_stark::StarkConfig;
use p3_util::log2_strict_usize;

use crate::prover::generate_permutation_trace;
use crate::{
    alu::{add::AddChip, bitwise::BitwiseChip, sub::SubChip, AluEvent},
    cpu::{trace::CpuChip, CpuEvent},
    memory::{MemOp, MemoryEvent},
    program::ProgramChip,
    utils::Chip,
};

/// An implementation of a runtime for the Curta VM.
///
/// The runtime is responsible for executing a user program and tracing important events which occur
/// during execution (i.e., memory reads, alu operations, etc).
///
/// For more information on the RV32IM instruction set, see the following:
/// https://www.cs.sfu.ca/~ashriram/Courses/CS295/assets/notebooks/RISCV/RISCV_CARD.pdf
pub struct Runtime {
    /// The clock keeps track of how many instructions have been executed.
    pub clk: u32,

    /// The program counter keeps track of the next instruction.
    pub pc: u32,

    /// The prgram used during execution.
    pub program: Vec<Instruction>,

    /// The memory which instructions operate over.
    pub memory: BTreeMap<u32, u32>,

    /// A trace of the CPU events which get emitted during execution.
    pub cpu_events: Vec<CpuEvent>,

    /// A trace of the memory events which get emitted during execution.
    pub memory_events: Vec<MemoryEvent>,

    /// A trace of the ADD, and ADDI events.
    pub add_events: Vec<AluEvent>,

    /// A trace of the SUB events.
    pub sub_events: Vec<AluEvent>,

    /// A trace of the XOR, XORI, OR, ORI, AND, and ANDI events.
    pub bitwise_events: Vec<AluEvent>,
}

impl Runtime {
    // Create a new runtime
    pub fn new(program: Vec<Instruction>, init_pc: u32) -> Self {
        Self {
            clk: 0,
            pc: init_pc,
            memory: BTreeMap::new(),
            program,
            cpu_events: Vec::new(),
            memory_events: Vec::new(),
            add_events: Vec::new(),
            sub_events: Vec::new(),
            bitwise_events: Vec::new(),
        }
    }

    /// Read from memory.
    fn mr(&mut self, addr: u32) -> u32 {
        let value = match self.memory.get(&addr) {
            Some(value) => *value,
            None => 0,
        };
        self.emit_memory(self.clk, addr, MemOp::Read, value);
        return value;
    }

    /// Write to memory.
    fn mw(&mut self, addr: u32, value: u32) {
        self.memory.insert(addr, value);
        self.emit_memory(self.clk, addr, MemOp::Write, value);
    }

    /// Convert a register to a memory address.
    fn r2m(&self, register: Register) -> u32 {
        u32::from_be_bytes([0xFF, 0xFF, 0xFF, register as u8])
    }

    /// Read from register.
    fn rr(&mut self, register: Register) -> u32 {
        let addr = self.r2m(register);
        self.mr(addr)
    }

    /// Write to register.
    fn rw(&mut self, register: Register, value: u32) {
        if register == Register::X0 {
            // We don't write to %x0. See 2.6 Load and Store Instruction on
            // P.18 of the RISC-V spec.
            return;
        }
        let addr = self.r2m(register);
        self.mw(addr, value);
    }

    /// Get the current values of the registers.
    pub fn registers(&self) -> [u32; 32] {
        let mut registers = [0; 32];
        for i in 0..32 {
            let addr = self.r2m(Register::from_u32(i as u32));
            registers[i] = match self.memory.get(&addr) {
                Some(value) => *value,
                None => 0,
            };
        }
        return registers;
    }

    /// Fetch the instruction at the current program counter.
    fn fetch(&self) -> Instruction {
        let idx = (self.pc / 4) as usize;
        return self.program[idx];
    }

    /// Emit a CPU event.
    fn emit_cpu(
        &mut self,
        clk: u32,
        pc: u32,
        instruction: Instruction,
        a: u32,
        b: u32,
        c: u32,
        memory_value: Option<u32>,
    ) {
        self.cpu_events.push(CpuEvent {
            clk: clk,
            pc: pc,
            instruction,
            a,
            b,
            c,
            memory_value,
        });
    }

    /// Emit a memory event.
    fn emit_memory(&mut self, clk: u32, addr: u32, op: MemOp, value: u32) {
        self.memory_events.push(MemoryEvent {
            clk,
            addr,
            op,
            value,
        });
    }

    /// Emit an ALU event.
    fn emit_alu(&mut self, clk: u32, opcode: Opcode, a: u32, b: u32, c: u32) {
        let event = AluEvent {
            clk,
            opcode,
            a,
            b,
            c,
        };
        match opcode {
            Opcode::ADD | Opcode::ADDI => {
                self.add_events.push(event);
            }
            Opcode::SUB => {
                self.sub_events.push(event);
            }
            Opcode::XOR | Opcode::XORI | Opcode::OR | Opcode::ORI | Opcode::AND | Opcode::ANDI => {
                self.bitwise_events.push(event);
            }
            _ => {}
        }
    }

    /// Execute the given instruction over the current state of the runtime.
    fn execute(&mut self, instruction: Instruction) {
        let pc = self.pc;
        let (mut a, mut b, mut c, mut memory_value): (u32, u32, u32, Option<u32>) =
            (u32::MAX, u32::MAX, u32::MAX, None);

        // By default, we add 4 to the next PC. However, some instructions (e.g., JAL) will modify
        // this value.
        let mut next_pc = self.pc.wrapping_add(4);
        match instruction.opcode {
            // R-type instructions.
            Opcode::ADD => {
                let (rd, rs1, rs2) = instruction.r_type();
                (b, c) = (self.rr(rs1), self.rr(rs2));
                a = b.wrapping_add(c);
                self.rw(rd, a);
                self.emit_alu(self.clk, instruction.opcode, a, b, c);
            }
            Opcode::SUB => {
                let (rd, rs1, rs2) = instruction.r_type();
                (b, c) = (self.rr(rs1), self.rr(rs2));
                a = b.wrapping_sub(c);
                self.rw(rd, a);
                self.emit_alu(self.clk, instruction.opcode, a, b, c);
            }
            Opcode::XOR => {
                let (rd, rs1, rs2) = instruction.r_type();
                (b, c) = (self.rr(rs1), self.rr(rs2));
                a = b ^ c;
                self.rw(rd, a);
                self.emit_alu(self.clk, instruction.opcode, a, b, c);
            }
            Opcode::OR => {
                let (rd, rs1, rs2) = instruction.r_type();
                (b, c) = (self.rr(rs1), self.rr(rs2));
                a = b | c;
                self.rw(rd, a);
                self.emit_alu(self.clk, instruction.opcode, a, b, c);
            }
            Opcode::AND => {
                let (rd, rs1, rs2) = instruction.r_type();
                (b, c) = (self.rr(rs1), self.rr(rs2));
                a = b & c;
                self.rw(rd, a);
                self.emit_alu(self.clk, instruction.opcode, a, b, c);
            }
            Opcode::SLL => {
                let (rd, rs1, rs2) = instruction.r_type();
                (b, c) = (self.rr(rs1), self.rr(rs2));
                a = b << c;
                self.rw(rd, a);
                self.emit_alu(self.clk, instruction.opcode, a, b, c);
            }
            Opcode::SRL => {
                let (rd, rs1, rs2) = instruction.r_type();
                (b, c) = (self.rr(rs1), self.rr(rs2));
                a = b >> c;
                self.rw(rd, a);
                self.emit_alu(self.clk, instruction.opcode, a, b, c);
            }
            Opcode::SRA => {
                let (rd, rs1, rs2) = instruction.r_type();
                (b, c) = (self.rr(rs1), self.rr(rs2));
                a = (b as i32 >> c) as u32;
                self.rw(rd, a);
                self.emit_alu(self.clk, instruction.opcode, a, b, c);
            }
            Opcode::SLT => {
                let (rd, rs1, rs2) = instruction.r_type();
                (b, c) = (self.rr(rs1), self.rr(rs2));
                a = if (b as i32) < (c as i32) { 1 } else { 0 };
                self.rw(rd, a);
                self.emit_alu(self.clk, instruction.opcode, a, b, c);
            }
            Opcode::SLTU => {
                let (rd, rs1, rs2) = instruction.r_type();
                let (b, c) = (self.rr(rs1), self.rr(rs2));
                let a = if b < c { 1 } else { 0 };
                self.rw(rd, a);
                self.emit_alu(self.clk, instruction.opcode, a, b, c);
            }

            // I-type instructions.
            Opcode::ADDI => {
                let (rd, rs1, imm) = instruction.i_type();
                (b, c) = (self.rr(rs1), imm);
                a = b.wrapping_add(c);
                self.rw(rd, a);
                self.emit_alu(self.clk, instruction.opcode, a, b, c);
            }
            Opcode::XORI => {
                let (rd, rs1, imm) = instruction.i_type();
                (b, c) = (self.rr(rs1), imm);
                a = b ^ c;
                self.rw(rd, a);
                self.emit_alu(self.clk, instruction.opcode, a, b, c);
            }
            Opcode::ORI => {
                let (rd, rs1, imm) = instruction.i_type();
                (b, c) = (self.rr(rs1), imm);
                a = b | c;
                self.rw(rd, a);
                self.emit_alu(self.clk, instruction.opcode, a, b, c);
            }
            Opcode::ANDI => {
                let (rd, rs1, imm) = instruction.i_type();
                (b, c) = (self.rr(rs1), imm);
                a = b & c;
                self.rw(rd, a);
                self.emit_alu(self.clk, instruction.opcode, a, b, c);
            }
            Opcode::SLLI => {
                let (rd, rs1, imm) = instruction.i_type();
                (b, c) = (self.rr(rs1), imm);
                a = b << c;
                self.rw(rd, a);
                self.emit_alu(self.clk, instruction.opcode, a, b, c);
            }
            Opcode::SRLI => {
                let (rd, rs1, imm) = instruction.i_type();
                (b, c) = (self.rr(rs1), imm);
                a = b >> c;
                self.rw(rd, a);
                self.emit_alu(self.clk, instruction.opcode, a, b, c);
            }
            Opcode::SRAI => {
                let (rd, rs1, imm) = instruction.i_type();
                (b, c) = (self.rr(rs1), imm);
                a = (b as i32 >> c) as u32;
                self.rw(rd, a);
                self.emit_alu(self.clk, instruction.opcode, a, b, c);
            }
            Opcode::SLTI => {
                let (rd, rs1, imm) = instruction.i_type();
                (b, c) = (self.rr(rs1), imm);
                a = if (b as i32) < (c as i32) { 1 } else { 0 };
                self.rw(rd, a);
                self.emit_alu(self.clk, instruction.opcode, a, b, c);
            }
            Opcode::SLTIU => {
                let (rd, rs1, imm) = instruction.i_type();
                (b, c) = (self.rr(rs1), imm);
                a = if b < c { 1 } else { 0 };
                self.rw(rd, a);
                self.emit_alu(self.clk, instruction.opcode, a, b, c);
            }

            // Load instructions
            Opcode::LB => {
                let (rd, rs1, imm) = instruction.i_type();
                (b, c) = (self.rr(rs1), imm);
                let addr = b.wrapping_add(c);
                memory_value = Some(self.mr(addr));
                a = (memory_value.unwrap() as i8) as u32;
                self.rw(rd, a);
            }
            Opcode::LH => {
                let (rd, rs1, imm) = instruction.i_type();
                (b, c) = (self.rr(rs1), imm);
                let addr = b.wrapping_add(c);
                memory_value = Some(self.mr(addr));
                a = (memory_value.unwrap() as i16) as u32;
                self.rw(rd, a);
            }
            Opcode::LW => {
                let (rd, rs1, imm) = instruction.i_type();
                (b, c) = (self.rr(rs1), imm);
                let addr = b.wrapping_add(c);
                memory_value = Some(self.mr(addr));
                a = memory_value.unwrap();
                self.rw(rd, a);
            }
            Opcode::LBU => {
                let (rd, rs1, imm) = instruction.i_type();
                (b, c) = (self.rr(rs1), imm);
                let addr = b.wrapping_add(c);
                memory_value = Some(self.mr(addr));
                let a = (memory_value.unwrap() as u8) as u32;
                self.rw(rd, a);
            }
            Opcode::LHU => {
                let (rd, rs1, imm) = instruction.i_type();
                (b, c) = (self.rr(rs1), imm);
                let addr = b.wrapping_add(c);
                memory_value = Some(self.mr(addr));
                let a = (memory_value.unwrap() as u16) as u32;
                self.rw(rd, a);
            }

            // S-type instructions.
            Opcode::SB => {
                let (rs1, rs2, imm) = instruction.s_type();
                (a, b, c) = (self.rr(rs1), self.rr(rs2), imm);
                let addr = b.wrapping_add(c);
                let value = (a as u8) as u32;
                memory_value = Some(value);
                self.mw(addr, value);
            }
            Opcode::SH => {
                let (rs1, rs2, imm) = instruction.s_type();
                (a, b, c) = (self.rr(rs1), self.rr(rs2), imm);
                let addr = b.wrapping_add(c);
                let value = (a as u16) as u32;
                memory_value = Some(value);
                self.mw(addr, value);
            }
            Opcode::SW => {
                let (rs1, rs2, imm) = instruction.s_type();
                (a, b, c) = (self.rr(rs1), self.rr(rs2), imm);
                let addr = b.wrapping_add(c);
                let value = a;
                memory_value = Some(value);
                self.mw(addr, value);
            }

            // B-type instructions.
            Opcode::BEQ => {
                let (rs1, rs2, imm) = instruction.b_type();
                (a, b, c) = (self.rr(rs1), self.rr(rs2), imm);
                if a == b {
                    next_pc = self.pc.wrapping_add(c);
                }
            }
            Opcode::BNE => {
                let (rs1, rs2, imm) = instruction.b_type();
                (a, b, c) = (self.rr(rs1), self.rr(rs2), imm);
                if self.rr(rs1) != self.rr(rs2) {
                    next_pc = self.pc.wrapping_add(imm);
                }
            }
            Opcode::BLT => {
                let (rs1, rs2, imm) = instruction.b_type();
                (a, b, c) = (self.rr(rs1), self.rr(rs2), imm);
                if (self.rr(rs1) as i32) < (self.rr(rs2) as i32) {
                    next_pc = self.pc.wrapping_add(imm);
                }
            }
            Opcode::BGE => {
                let (rs1, rs2, imm) = instruction.b_type();
                (a, b, c) = (self.rr(rs1), self.rr(rs2), imm);
                if (self.rr(rs1) as i32) >= (self.rr(rs2) as i32) {
                    next_pc = self.pc.wrapping_add(imm);
                }
            }
            Opcode::BLTU => {
                let (rs1, rs2, imm) = instruction.b_type();
                (a, b, c) = (self.rr(rs1), self.rr(rs2), imm);
                if self.rr(rs1) < self.rr(rs2) {
                    next_pc = self.pc.wrapping_add(imm);
                }
            }
            Opcode::BGEU => {
                let (rs1, rs2, imm) = instruction.b_type();
                (a, b, c) = (self.rr(rs1), self.rr(rs2), imm);
                if self.rr(rs1) >= self.rr(rs2) {
                    next_pc = self.pc.wrapping_add(imm);
                }
            }

            // Jump instructions.
            Opcode::JAL => {
                let (rd, imm) = instruction.j_type();
                (b, c) = (imm, 0);
                a = self.pc + 4;
                self.rw(rd, a);
                next_pc = self.pc.wrapping_add(imm);
            }
            Opcode::JALR => {
                let (rd, rs1, imm) = instruction.i_type();
                (b, c) = (self.rr(rs1), imm);
                a = self.pc + 4;
                self.rw(rd, a);
                next_pc = b.wrapping_add(c);
            }

            // Upper immediate instructions.
            Opcode::LUI => {
                let (rd, imm) = instruction.u_type();
                (b, c) = (imm, 12); // Note that we'll special-case this in the CPU table
                a = b << 12;
                self.rw(rd, a);
            }
            Opcode::AUIPC => {
                let (rd, imm) = instruction.u_type();
                (b, c) = (imm, imm << 12); // Note that we'll special-case this in the CPU table
                a = self.pc.wrapping_add(b << 12);
                self.rw(rd, a);
            }

            // System instructions.
            Opcode::ECALL => {
                todo!()
            }
            Opcode::EBREAK => {
                todo!()
            }

            // Multiply instructions.
            Opcode::MUL => {
                let (rd, rs1, rs2) = instruction.r_type();
                let (b, c) = (self.rr(rs1), self.rr(rs2));
                let a = b.wrapping_mul(c);
                self.rw(rd, a);
            }
            Opcode::MULH => {
                let (rd, rs1, rs2) = instruction.r_type();
                let (b, c) = (self.rr(rs1), self.rr(rs2));
                let a = ((b as i64).wrapping_mul(c as i64) >> 32) as u32;
                self.rw(rd, a);
            }
            Opcode::MULHSU => {
                let (rd, rs1, rs2) = instruction.r_type();
                let (b, c) = (self.rr(rs1), self.rr(rs2));
                let a = ((b as i64).wrapping_mul(c as i64) >> 32) as u32;
                self.rw(rd, a);
            }
            Opcode::MULHU => {
                let (rd, rs1, rs2) = instruction.r_type();
                let (b, c) = (self.rr(rs1), self.rr(rs2));
                let a = ((b as u64).wrapping_mul(c as u64) >> 32) as u32;
                self.rw(rd, a);
            }
            Opcode::DIV => {
                let (rd, rs1, rs2) = instruction.r_type();
                let (b, c) = (self.rr(rs1), self.rr(rs2));
                let a = (b as i32).wrapping_div(c as i32) as u32;
                self.rw(rd, a);
            }
            Opcode::DIVU => {
                let (rd, rs1, rs2) = instruction.r_type();
                let (b, c) = (self.rr(rs1), self.rr(rs2));
                let a = b.wrapping_div(c);
                self.rw(rd, a);
            }
            Opcode::REM => {
                let (rd, rs1, rs2) = instruction.r_type();
                let (b, c) = (self.rr(rs1) as i32, self.rr(rs2) as i32);
                let a = (b as i32).wrapping_rem(c as i32) as u32;
                self.rw(rd, a);
            }
            Opcode::REMU => {
                let (rd, rs1, rs2) = instruction.r_type();
                let (b, c) = (self.rr(rs1), self.rr(rs2));
                let a = b.wrapping_rem(c);
                self.rw(rd, a);
            }
            Opcode::UNIMP => {
                println!("UNIMP encountered, ignoring");
            }
        }
        self.pc = next_pc;

        // Emit the CPU event for this cycle.
        self.emit_cpu(self.clk, pc, instruction, a, b, c, memory_value);
    }

    /// Execute the program.
    pub fn run(&mut self) {
        // Set %x2 to the size of memory when the CPU is initialized.
        self.rw(Register::X2, 1024 * 1024 * 8);

        // Set the return address to the end of the program.
        self.rw(Register::X1, (self.program.len() * 4) as u32);

        self.clk += 1;
        while self.pc < (self.program.len() * 4) as u32 {
            // Fetch the instruction at the current program counter.
            let instruction = self.fetch();

            // Execute the instruction.
            self.execute(instruction);

            // Increment the clock.
            self.clk += 1;
        }
    }

    /// Prove the program.
    #[allow(unused)]
    pub fn prove<F, EF, SC>(&mut self, config: &SC, challenger: &mut SC::Challenger)
    where
        F: PrimeField + TwoAdicField + PrimeField32,
        EF: ExtensionField<F>,
        SC: StarkConfig<Val = F, Challenge = EF>,
    {
        const NUM_CHIPS: usize = 6;
        // Initialize chips.
        let program = ProgramChip::new();
        let cpu = CpuChip::new();
        let memory = MemoryChip::new();
        let add = AddChip::new();
        let sub = SubChip::new();
        let bitwise = BitwiseChip::new();
        let chips: [&dyn Chip<F>; NUM_CHIPS] = [&program, &cpu, &memory, &add, &sub, &bitwise];

        // Compute some statistics.
        let mut main_cols = 0usize;
        let mut perm_cols = 0usize;
        for chip in chips.iter() {
            main_cols += chip.width();
            perm_cols += (chip.all_interactions().len() + 1) * 5;
        }
        println!("MAIN_COLS: {}", main_cols);
        println!("PERM_COLS: {}", perm_cols);

        // For each chip, generate the trace.
        let mut traces = chips.map(|chip| chip.generate_trace(self));

        // NOTE(Uma): to debug the CPU & Memory interactions, you can use something like this: https://pastebin.com/ynPyVVY6
        println!("CPU trace");
        traces[1].rows_mut().for_each(|row| {
            let cols = CpuCols::<u32>::from_trace_row(row);

            let multiplicity = 1 - cols.selectors.noop;
            if multiplicity != 0 {
                println!(
                    "clk: {:?} reg: {:?} value: {:?} read: {:?} | multiplicity: {:?}",
                    cols.clk,
                    cols.instruction.op_a[0],
                    cols.op_a_val,
                    cols.selectors.branch_op,
                    multiplicity
                );
            }

            let multiplicity = 1 - cols.selectors.imm_c;
            if multiplicity != 0 {
                println!(
                    "clk: {:?} reg: {:?} value: {:?} read: true | multiplicity: {:?}",
                    cols.clk, cols.instruction.op_c[0], cols.op_c_val, multiplicity
                );
            }

            let multiplicity = 1 - cols.selectors.imm_b;
            if multiplicity != 0 {
                println!(
                    "clk: {:?} reg: {:?} value: {:?} read: true | multiplicity: {:?}",
                    cols.clk, cols.instruction.op_b[0], cols.op_b_val, multiplicity
                );
            }

            let multiplicity = cols.selectors.mem_op;
            if multiplicity != 0 {
                println!(
                    "clk: {:?} addr: {:?} value: {:?} is_read: {:?} | multiplicity: {:?}",
                    cols.clk,
                    cols.addr,
                    cols.mem_val,
                    cols.selectors.mem_read,
                    cols.selectors.mem_op
                );
            }
        });
        println!("memory trace");
        traces[2].rows_mut().for_each(|row| {
            let cols = MemoryCols::<u32>::from_trace_row(row);
            let multiplicity = cols.multiplicity;
            if multiplicity != 0 {
                println!(
                    "clk: {:?} addr: {:?} value: {:?} is_read: {:?} | multiplicity: {:?}",
                    cols.clk, cols.addr, cols.value, cols.is_read, multiplicity
                );
            }
        });
        // For each trace, compute the degree.
        let degrees: [usize; NUM_CHIPS] = traces
            .iter()
            .map(|trace| trace.height())
            .collect::<Vec<_>>()
            .try_into()
            .unwrap();
        let log_degrees = degrees.map(|d| log2_strict_usize(d));
        let max_constraint_degree = 3;
        let log_quotient_degree = log2_ceil_usize(max_constraint_degree - 1);
        let g_subgroups = log_degrees.map(|log_deg| SC::Val::two_adic_generator(log_deg));

        // Commit to the batch of traces.
        let (main_commit, main_data) = config.pcs().commit_batches(traces.to_vec());
        challenger.observe(main_commit);

        // Obtain the challenges used for the permutation argument.
        let mut permutation_challenges: Vec<EF> = Vec::new();
        for _ in 0..2 {
            permutation_challenges.push(challenger.sample_ext_element());
        }

        // Generate the permutation traces.
        let permutation_traces = chips
            .into_iter()
            .enumerate()
            .map(|(i, chip)| {
                generate_permutation_trace(chip, &traces[i], permutation_challenges.clone())
            })
            .collect::<Vec<_>>();

        // Commit to the permutation traces.
        let flattened_permutation_traces = permutation_traces
            .iter()
            .map(|trace| trace.flatten_to_base())
            .collect::<Vec<_>>();
        let (permutation_commit, permutation_data) =
            config.pcs().commit_batches(flattened_permutation_traces);
        challenger.observe(permutation_commit);

        // For each chip, compute the quotient polynomial.
        let main_ldes = config.pcs().get_ldes(&main_data);
        let permutation_ldes = config.pcs().get_ldes(&permutation_data);
        let alpha: SC::Challenge = challenger.sample_ext_element::<SC::Challenge>();
        let program_quotient_values = quotient_values(
            config,
            &program,
            log_degrees[0],
            log_quotient_degree,
            main_ldes[0],
            alpha,
        );
        let cpu_quotient_values = quotient_values(
            config,
            &cpu,
            log_degrees[1],
            log_quotient_degree,
            main_ldes[1],
            alpha,
        );
        let add_quotient_values = quotient_values(
            config,
            &add,
            log_degrees[2],
            log_quotient_degree,
            main_ldes[2],
            alpha,
        );
        let sub_quotient_values = quotient_values(
            config,
            &sub,
            log_degrees[3],
            log_quotient_degree,
            main_ldes[3],
            alpha,
        );
        let bitwise_quotient_values = quotient_values(
            config,
            &bitwise,
            log_degrees[4],
            log_quotient_degree,
            main_ldes[4],
            alpha,
        );

        // Decompose the quotient values into chunks.
        let program_quotient_chunks = decompose_and_flatten::<SC>(
            program_quotient_values,
            SC::Challenge::from_base(config.pcs().coset_shift()),
            log_quotient_degree,
        );
        let cpu_quotient_chunks = decompose_and_flatten::<SC>(
            cpu_quotient_values,
            SC::Challenge::from_base(config.pcs().coset_shift()),
            log_quotient_degree,
        );
        let add_quotient_chunks = decompose_and_flatten::<SC>(
            add_quotient_values,
            SC::Challenge::from_base(config.pcs().coset_shift()),
            log_quotient_degree,
        );
        let sub_quotient_chunks = decompose_and_flatten::<SC>(
            sub_quotient_values,
            SC::Challenge::from_base(config.pcs().coset_shift()),
            log_quotient_degree,
        );
        let bitwise_quotient_chunks = decompose_and_flatten::<SC>(
            bitwise_quotient_values,
            SC::Challenge::from_base(config.pcs().coset_shift()),
            log_quotient_degree,
        );

        // Commit to the quotient chunks.
        let (program_quotient_commit, program_quotient_commit_data) =
            config.pcs().commit_shifted_batch(
                program_quotient_chunks,
                config
                    .pcs()
                    .coset_shift()
                    .exp_power_of_2(log_quotient_degree),
            );
        let (cpu_quotient_commit, cpu_quotient_commit_data) = config.pcs().commit_shifted_batch(
            cpu_quotient_chunks,
            config
                .pcs()
                .coset_shift()
                .exp_power_of_2(log_quotient_degree),
        );
        let (add_quotient_commit, add_quotient_commit_data) = config.pcs().commit_shifted_batch(
            add_quotient_chunks,
            config
                .pcs()
                .coset_shift()
                .exp_power_of_2(log_quotient_degree),
        );
        let (sub_quotient_commit, sub_quotient_commit_data) = config.pcs().commit_shifted_batch(
            sub_quotient_chunks,
            config
                .pcs()
                .coset_shift()
                .exp_power_of_2(log_quotient_degree),
        );
        let (bitwise_quotient_commit, bitwise_quotient_commit_data) =
            config.pcs().commit_shifted_batch(
                bitwise_quotient_chunks,
                config
                    .pcs()
                    .coset_shift()
                    .exp_power_of_2(log_quotient_degree),
            );

        // Observe the quotient commitments.
        challenger.observe(program_quotient_commit);
        challenger.observe(cpu_quotient_commit);
        challenger.observe(add_quotient_commit);
        challenger.observe(sub_quotient_commit);
        challenger.observe(bitwise_quotient_commit);

        // Compute the quotient argument.
        //
        // Note: It seems like open_multi_batches does not currently yet support traces of different
        // lengths. As a result, I had to not use the batched opening scheme. We'll need to fix
        // this in the future?
        let zeta: SC::Challenge = challenger.sample_ext_element();
        let zeta_and_next = [zeta, zeta * g_subgroups[0]];
        let prover_data_and_points = [
            (&main_data, zeta_and_next.as_slice()),
            (&permutation_data, zeta_and_next.as_slice()),
        ];
        let (openings, opening_proof) = config
            .pcs()
            .open_multi_batches(&prover_data_and_points, challenger);
        let prover_data_and_points = [(&program_quotient_commit_data, zeta_and_next.as_slice())];
        let (openings, opening_proof) = config
            .pcs()
            .open_multi_batches(&prover_data_and_points, challenger);
        let prover_data_and_points = [(&cpu_quotient_commit_data, zeta_and_next.as_slice())];
        let (openings, opening_proof) = config
            .pcs()
            .open_multi_batches(&prover_data_and_points, challenger);
        let prover_data_and_points = [(&add_quotient_commit_data, zeta_and_next.as_slice())];
        let (openings, opening_proof) = config
            .pcs()
            .open_multi_batches(&prover_data_and_points, challenger);
        let prover_data_and_points = [(&sub_quotient_commit_data, zeta_and_next.as_slice())];
        let (openings, opening_proof) = config
            .pcs()
            .open_multi_batches(&prover_data_and_points, challenger);
        let prover_data_and_points = [(&bitwise_quotient_commit_data, zeta_and_next.as_slice())];
        let (openings, opening_proof) = config
            .pcs()
            .open_multi_batches(&prover_data_and_points, challenger);

        // Check that the table-specific constraints are correct for each chip.
        debug_constraints(
            &program,
            &traces[0],
            &permutation_traces[0],
            &permutation_challenges,
        );
        debug_constraints(
            &cpu,
            &traces[1],
            &permutation_traces[1],
            &permutation_challenges,
        );
        debug_constraints(
            &memory,
            &traces[2],
            &permutation_traces[2],
            &permutation_challenges,
        );
        debug_constraints(
            &add,
            &traces[3],
            &permutation_traces[3],
            &permutation_challenges,
        );
        debug_constraints(
            &sub,
            &traces[4],
            &permutation_traces[4],
            &permutation_challenges,
        );
        debug_constraints(
            &bitwise,
            &traces[5],
            &permutation_traces[5],
            &permutation_challenges,
        );

        // Check the permutation argument between all tables.
        debug_cumulative_sums::<F, EF>(&permutation_traces[..]);
    }
}

#[cfg(test)]
#[allow(non_snake_case)]
pub mod tests {
    use super::Opcode;
    use super::Register;
    use super::Runtime;
    use crate::disassembler::parse_elf;
    use crate::runtime::instruction::Instruction;
    use p3_baby_bear::BabyBear;
    use p3_challenger::DuplexChallenger;
    use p3_commit::ExtensionMmcs;
    use p3_dft::Radix2DitParallel;
    use p3_field::extension::BinomialExtensionField;
    use p3_field::Field;
    use p3_fri::FriBasedPcs;
    use p3_fri::FriConfigImpl;
    use p3_fri::FriLdt;
    use p3_keccak::Keccak256Hash;
    use p3_ldt::QuotientMmcs;
    use p3_mds::coset_mds::CosetMds;
    use p3_merkle_tree::FieldMerkleTreeMmcs;
    use p3_poseidon2::DiffusionMatrixBabybear;
    use p3_poseidon2::Poseidon2;
    use p3_symmetric::CompressionFunctionFromHasher;
    use p3_symmetric::SerializingHasher32;
    use p3_uni_stark::StarkConfigImpl;
    use rand::thread_rng;
    use std::io::Read;
    use std::path::Path;

    pub fn get_simple_program() -> Vec<Instruction> {
        // int main() {
        //     int a = 5;
        //     int b = 8;
        //     int result = a + b;
        //     return 0;
        //   }
        // main:
        // addi    sp,sp,-32
        // sw      s0,28(sp)
        // addi    s0,sp,32
        // li      a5,5
        // sw      a5,-20(s0)
        // li      a5,8
        // sw      a5,-24(s0)
        // lw      a4,-20(s0)
        // lw      a5,-24(s0)
        // add     a5,a4,a5
        // sw      a5,-28(s0)
        // lw      a5,-28(s0)
        // mv      a0,a5
        // lw      s0,28(sp)
        // addi    sp,sp,32
        // jr      ra
        // Mapping taken from here: https://en.wikichip.org/wiki/risc-v/registers
        let SP = Register::X2 as u32;
        let X0 = Register::X0 as u32;
        let S0 = Register::X8 as u32;
        let A0 = Register::X10 as u32;
        let A5 = Register::X15 as u32;
        let A4 = Register::X14 as u32;
        let _RA = Register::X1 as u32;
        let code = vec![
            Instruction::new(Opcode::ADDI, SP, SP, (-32i32) as u32),
            Instruction::new(Opcode::SW, S0, SP, 28),
            Instruction::new(Opcode::ADDI, S0, SP, 32),
            Instruction::new(Opcode::ADDI, A5, X0, 5),
            Instruction::new(Opcode::SW, A5, S0, (-20i32) as u32),
            Instruction::new(Opcode::ADDI, A5, X0, 8),
            Instruction::new(Opcode::SW, A5, S0, (-24i32) as u32),
            Instruction::new(Opcode::LW, A4, S0, (-20i32) as u32),
            Instruction::new(Opcode::LW, A5, S0, (-24i32) as u32),
            Instruction::new(Opcode::ADD, A5, A4, A5),
            Instruction::new(Opcode::SW, A5, S0, (-28i32) as u32),
            Instruction::new(Opcode::LW, A5, S0, (-28i32) as u32),
            Instruction::new(Opcode::ADDI, A0, A5, 0),
            Instruction::new(Opcode::LW, S0, SP, 28),
            Instruction::new(Opcode::ADDI, SP, SP, 32),
            // Instruction::new(Opcode::JALR, X0, RA, 0), // Commented this out because JAL is not working properly right now.
        ];
        code
    }

    fn get_fibonacci_program() -> (Vec<Instruction>, u32) {
        let mut elf_code = Vec::new();
        let path = Path::new("").join("../programs/fib").with_extension("s");
        std::fs::File::open(path)
            .expect("Failed to open input file")
            .read_to_end(&mut elf_code)
            .expect("Failed to read from input file");

        // Parse ELF code.
        parse_elf(&elf_code).expect("Failed to assemble code")
    }

    #[test]
    fn SIMPLE_PROGRAM() {
        let code = get_simple_program();
        let mut runtime = Runtime::new(code, 0);
        runtime.run();
    }

    #[test]
    fn fibonacci_program() {
        let (code, pc) = get_fibonacci_program();
        let mut runtime = Runtime::new(code, pc);
        runtime.run();
    }

    #[test]
    fn PROVE() {
        type Val = BabyBear;
        type Domain = Val;
        type Challenge = BinomialExtensionField<Val, 4>;
        type PackedChallenge = BinomialExtensionField<<Domain as Field>::Packing, 4>;

        type MyMds = CosetMds<Val, 16>;
        let mds = MyMds::default();

        type Perm = Poseidon2<Val, MyMds, DiffusionMatrixBabybear, 16, 5>;
        let perm = Perm::new_from_rng(8, 22, mds, DiffusionMatrixBabybear, &mut thread_rng());

        type MyHash = SerializingHasher32<Keccak256Hash>;
        let hash = MyHash::new(Keccak256Hash {});

        type MyCompress = CompressionFunctionFromHasher<Val, MyHash, 2, 8>;
        let compress = MyCompress::new(hash);

        type ValMmcs = FieldMerkleTreeMmcs<Val, MyHash, MyCompress, 8>;
        let val_mmcs = ValMmcs::new(hash, compress);

        type ChallengeMmcs = ExtensionMmcs<Val, Challenge, ValMmcs>;
        let challenge_mmcs = ChallengeMmcs::new(val_mmcs.clone());

        type Dft = Radix2DitParallel;
        let dft = Dft {};

        type Challenger = DuplexChallenger<Val, Perm, 16>;

        type Quotient = QuotientMmcs<Domain, Challenge, ValMmcs>;
        type MyFriConfig = FriConfigImpl<Val, Challenge, Quotient, ChallengeMmcs, Challenger>;
        let fri_config = MyFriConfig::new(40, challenge_mmcs);
        let ldt = FriLdt { config: fri_config };

        type Pcs = FriBasedPcs<MyFriConfig, ValMmcs, Dft, Challenger>;
        type MyConfig = StarkConfigImpl<Val, Challenge, PackedChallenge, Pcs, Challenger>;

        let pcs = Pcs::new(dft, val_mmcs, ldt);
        let config = StarkConfigImpl::new(pcs);
        let mut challenger = Challenger::new(perm.clone());

        // main:
        //     addi x29, x0, 5
        //     addi x30, x0, 37
        //     add x31, x30, x29
        let mut program = vec![
            Instruction::new(Opcode::ADDI, 29, 0, 5),
            Instruction::new(Opcode::ADD, 31, 30, 29),
<<<<<<< HEAD
        ];
        let mut pc = 0;
        let program = get_simple_program();
        let (program, pc) = get_fibonacci_program();

        let mut runtime = Runtime::new(program, pc);
=======
        ]
        .repeat(1024 * 512);
        let mut runtime = Runtime::new(program);
>>>>>>> 0e790c09
        runtime.run();
        runtime.prove::<_, _, MyConfig>(&config, &mut challenger);
        // assert_eq!(runtime.registers()[Register::X31 as usize], 42);
    }

    #[test]
    fn ADD() {
        // main:
        //     addi x29, x0, 5
        //     addi x30, x0, 37
        //     add x31, x30, x29
        let program = vec![
            Instruction::new(Opcode::ADDI, 29, 0, 5),
            Instruction::new(Opcode::ADDI, 30, 0, 37),
            Instruction::new(Opcode::ADD, 31, 30, 29),
        ];
        let mut runtime = Runtime::new(program, 0);
        runtime.run();

        assert_eq!(runtime.registers()[Register::X31 as usize], 42);
    }

    #[test]
    fn SUB() {
        //     addi x29, x0, 5
        //     addi x30, x0, 37
        //     sub x31, x30, x29
        let program = vec![
            Instruction::new(Opcode::ADDI, 29, 0, 5),
            Instruction::new(Opcode::ADDI, 30, 0, 37),
            Instruction::new(Opcode::SUB, 31, 30, 29),
        ];
        let mut runtime = Runtime::new(program, 0);
        runtime.run();
        assert_eq!(runtime.registers()[Register::X31 as usize], 32);
    }

    #[test]
    fn XOR() {
        //     addi x29, x0, 5
        //     addi x30, x0, 37
        //     xor x31, x30, x29
        let program = vec![
            Instruction::new(Opcode::ADDI, 29, 0, 5),
            Instruction::new(Opcode::ADDI, 30, 0, 37),
            Instruction::new(Opcode::XOR, 31, 30, 29),
        ];
        let mut runtime = Runtime::new(program, 0);
        runtime.run();
        assert_eq!(runtime.registers()[Register::X31 as usize], 32);
    }

    #[test]
    fn OR() {
        //     addi x29, x0, 5
        //     addi x30, x0, 37
        //     or x31, x30, x29
        let program = vec![
            Instruction::new(Opcode::ADDI, 29, 0, 5),
            Instruction::new(Opcode::ADDI, 30, 0, 37),
            Instruction::new(Opcode::OR, 31, 30, 29),
        ];
        let mut runtime = Runtime::new(program, 0);
        runtime.run();
        assert_eq!(runtime.registers()[Register::X31 as usize], 37);
    }

    #[test]
    fn AND() {
        //     addi x29, x0, 5
        //     addi x30, x0, 37
        //     and x31, x30, x29
        let program = vec![
            Instruction::new(Opcode::ADDI, 29, 0, 5),
            Instruction::new(Opcode::ADDI, 30, 0, 37),
            Instruction::new(Opcode::AND, 31, 30, 29),
        ];
        let mut runtime = Runtime::new(program, 0);
        runtime.run();
        assert_eq!(runtime.registers()[Register::X31 as usize], 5);
    }

    #[test]
    fn SLL() {
        //     addi x29, x0, 5
        //     addi x30, x0, 37
        //     sll x31, x30, x29
        let program = vec![
            Instruction::new(Opcode::ADDI, 29, 0, 5),
            Instruction::new(Opcode::ADDI, 30, 0, 37),
            Instruction::new(Opcode::SLL, 31, 30, 29),
        ];
        let mut runtime = Runtime::new(program, 0);
        runtime.run();
        assert_eq!(runtime.registers()[Register::X31 as usize], 1184);
    }

    #[test]
    fn SRL() {
        //     addi x29, x0, 5
        //     addi x30, x0, 37
        //     srl x31, x30, x29
        let program = vec![
            Instruction::new(Opcode::ADDI, 29, 0, 5),
            Instruction::new(Opcode::ADDI, 30, 0, 37),
            Instruction::new(Opcode::SRL, 31, 30, 29),
        ];
        let mut runtime = Runtime::new(program, 0);
        runtime.run();
        assert_eq!(runtime.registers()[Register::X31 as usize], 1);
    }

    #[test]
    fn SRA() {
        //     addi x29, x0, 5
        //     addi x30, x0, 37
        //     sra x31, x30, x29
        let program = vec![
            Instruction::new(Opcode::ADDI, 29, 0, 5),
            Instruction::new(Opcode::ADDI, 30, 0, 37),
            Instruction::new(Opcode::SRA, 31, 30, 29),
        ];
        let mut runtime = Runtime::new(program, 0);
        runtime.run();
        assert_eq!(runtime.registers()[Register::X31 as usize], 1);
    }

    #[test]
    fn SLT() {
        //     addi x29, x0, 5
        //     addi x30, x0, 37
        //     slt x31, x30, x29
        let program = vec![
            Instruction::new(Opcode::ADDI, 29, 0, 5),
            Instruction::new(Opcode::ADDI, 30, 0, 37),
            Instruction::new(Opcode::SLT, 31, 30, 29),
        ];
        let mut runtime = Runtime::new(program, 0);
        runtime.run();
        assert_eq!(runtime.registers()[Register::X31 as usize], 0);
    }

    #[test]
    fn SLTU() {
        //     addi x29, x0, 5
        //     addi x30, x0, 37
        //     sltu x31, x30, x29
        let program = vec![
            Instruction::new(Opcode::ADDI, 29, 0, 5),
            Instruction::new(Opcode::ADDI, 30, 0, 37),
            Instruction::new(Opcode::SLTU, 31, 30, 29),
        ];
        let mut runtime = Runtime::new(program, 0);
        runtime.run();
        assert_eq!(runtime.registers()[Register::X31 as usize], 0);
    }

    #[test]
    fn ADDI() {
        //     addi x29, x0, 5
        //     addi x30, x29, 37
        //     addi x31, x30, 42
        let program = vec![
            Instruction::new(Opcode::ADDI, 29, 0, 5),
            Instruction::new(Opcode::ADDI, 30, 29, 37),
            Instruction::new(Opcode::ADDI, 31, 30, 42),
        ];
        let mut runtime = Runtime::new(program, 0);
        runtime.run();
        assert_eq!(runtime.registers()[Register::X31 as usize], 84);
    }

    #[test]
    fn ADDI_NEGATIVE() {
        //     addi x29, x0, 5
        //     addi x30, x29, -1
        //     addi x31, x30, 4
        let code = vec![
            Instruction::new(Opcode::ADDI, 29, 0, 5),
            Instruction::new(Opcode::ADDI, 30, 29, 0xffffffff),
            Instruction::new(Opcode::ADDI, 31, 30, 4),
        ];
        let mut runtime = Runtime::new(code, 0);
        runtime.run();
        assert_eq!(runtime.registers()[Register::X31 as usize], 5 - 1 + 4);
    }

    #[test]
    fn XORI() {
        //     addi x29, x0, 5
        //     xori x30, x29, 37
        //     xori x31, x30, 42
        let program = vec![
            Instruction::new(Opcode::ADDI, 29, 0, 5),
            Instruction::new(Opcode::XORI, 30, 29, 37),
            Instruction::new(Opcode::XORI, 31, 30, 42),
        ];
        let mut runtime = Runtime::new(program, 0);
        runtime.run();

        assert_eq!(runtime.registers()[Register::X31 as usize], 10);
    }

    #[test]
    fn ORI() {
        //     addi x29, x0, 5
        //     ori x30, x29, 37
        //     ori x31, x30, 42
        let program = vec![
            Instruction::new(Opcode::ADDI, 29, 0, 5),
            Instruction::new(Opcode::ORI, 30, 29, 37),
            Instruction::new(Opcode::ORI, 31, 30, 42),
        ];
        let mut runtime = Runtime::new(program, 0);
        runtime.run();

        assert_eq!(runtime.registers()[Register::X31 as usize], 47);
    }

    #[test]
    fn ANDI() {
        //     addi x29, x0, 5
        //     andi x30, x29, 37
        //     andi x31, x30, 42
        let program = vec![
            Instruction::new(Opcode::ADDI, 29, 0, 5),
            Instruction::new(Opcode::ANDI, 30, 29, 37),
            Instruction::new(Opcode::ANDI, 31, 30, 42),
        ];
        let mut runtime = Runtime::new(program, 0);
        runtime.run();

        assert_eq!(runtime.registers()[Register::X31 as usize], 0);
    }

    #[test]
    fn SLLI() {
        //     addi x29, x0, 5
        //     slli x31, x29, 37
        let program = vec![
            Instruction::new(Opcode::ADDI, 29, 0, 5),
            Instruction::new(Opcode::SLLI, 31, 29, 4),
        ];
        let mut runtime = Runtime::new(program, 0);
        runtime.run();
        assert_eq!(runtime.registers()[Register::X31 as usize], 80);
    }

    #[test]
    fn SRLI() {
        //    addi x29, x0, 5
        //    srli x31, x29, 37
        let program = vec![
            Instruction::new(Opcode::ADDI, 29, 0, 42),
            Instruction::new(Opcode::SRLI, 31, 29, 4),
        ];
        let mut runtime = Runtime::new(program, 0);
        runtime.run();
        assert_eq!(runtime.registers()[Register::X31 as usize], 2);
    }

    #[test]
    fn SRAI() {
        //   addi x29, x0, 5
        //   srai x31, x29, 37
        let program = vec![
            Instruction::new(Opcode::ADDI, 29, 0, 42),
            Instruction::new(Opcode::SRAI, 31, 29, 4),
        ];
        let mut runtime = Runtime::new(program, 0);
        runtime.run();
        assert_eq!(runtime.registers()[Register::X31 as usize], 2);
    }

    #[test]
    fn SLTI() {
        //   addi x29, x0, 5
        //   slti x31, x29, 37
        let program = vec![
            Instruction::new(Opcode::ADDI, 29, 0, 42),
            Instruction::new(Opcode::SLTI, 31, 29, 37),
        ];
        let mut runtime = Runtime::new(program, 0);
        runtime.run();
        assert_eq!(runtime.registers()[Register::X31 as usize], 0);
    }

    #[test]
    fn SLTIU() {
        //   addi x29, x0, 5
        //   sltiu x31, x29, 37
        let program = vec![
            Instruction::new(Opcode::ADDI, 29, 0, 42),
            Instruction::new(Opcode::SLTIU, 31, 29, 37),
        ];
        let mut runtime = Runtime::new(program, 0);
        runtime.run();
        assert_eq!(runtime.registers()[Register::X31 as usize], 0);
    }

    #[test]
    fn JALR() {
        //   addi x11, x11, 100
        //   jalr x5, x11, 8
        //
        // `JALR rd offset(rs)` reads the value at rs, adds offset to it and uses it as the
        // destination address. It then stores the address of the next instruction in rd in case
        // we'd want to come back here.

        let program = vec![
            Instruction::new(Opcode::ADDI, 11, 11, 100),
            Instruction::new(Opcode::JALR, 5, 11, 8),
        ];
        let mut runtime = Runtime::new(program, 0);
        runtime.run();
        assert_eq!(runtime.registers()[Register::X5 as usize], 8);
        assert_eq!(runtime.registers()[Register::X11 as usize], 100);
        assert_eq!(runtime.pc, 108);
    }
}<|MERGE_RESOLUTION|>--- conflicted
+++ resolved
@@ -7,6 +7,7 @@
 pub use instruction::*;
 pub use opcode::*;
 
+use crate::prover::{debug_cumulative_sums, quotient_values};
 use p3_challenger::{CanObserve, FieldChallenger};
 use p3_commit::{Pcs, UnivariatePcs, UnivariatePcsWithLde};
 use p3_uni_stark::decompose_and_flatten;
@@ -16,12 +17,7 @@
 
 use crate::memory::MemoryChip;
 use crate::prover::debug_constraints;
-<<<<<<< HEAD
 use p3_field::{ExtensionField, PrimeField, PrimeField32, TwoAdicField};
-=======
-use crate::prover::quotient_values;
-use p3_field::{ExtensionField, PrimeField, TwoAdicField};
->>>>>>> 0e790c09
 use p3_matrix::Matrix;
 use p3_uni_stark::StarkConfig;
 use p3_util::log2_strict_usize;
@@ -608,61 +604,61 @@
         let mut traces = chips.map(|chip| chip.generate_trace(self));
 
         // NOTE(Uma): to debug the CPU & Memory interactions, you can use something like this: https://pastebin.com/ynPyVVY6
-        println!("CPU trace");
-        traces[1].rows_mut().for_each(|row| {
-            let cols = CpuCols::<u32>::from_trace_row(row);
-
-            let multiplicity = 1 - cols.selectors.noop;
-            if multiplicity != 0 {
-                println!(
-                    "clk: {:?} reg: {:?} value: {:?} read: {:?} | multiplicity: {:?}",
-                    cols.clk,
-                    cols.instruction.op_a[0],
-                    cols.op_a_val,
-                    cols.selectors.branch_op,
-                    multiplicity
-                );
-            }
-
-            let multiplicity = 1 - cols.selectors.imm_c;
-            if multiplicity != 0 {
-                println!(
-                    "clk: {:?} reg: {:?} value: {:?} read: true | multiplicity: {:?}",
-                    cols.clk, cols.instruction.op_c[0], cols.op_c_val, multiplicity
-                );
-            }
-
-            let multiplicity = 1 - cols.selectors.imm_b;
-            if multiplicity != 0 {
-                println!(
-                    "clk: {:?} reg: {:?} value: {:?} read: true | multiplicity: {:?}",
-                    cols.clk, cols.instruction.op_b[0], cols.op_b_val, multiplicity
-                );
-            }
-
-            let multiplicity = cols.selectors.mem_op;
-            if multiplicity != 0 {
-                println!(
-                    "clk: {:?} addr: {:?} value: {:?} is_read: {:?} | multiplicity: {:?}",
-                    cols.clk,
-                    cols.addr,
-                    cols.mem_val,
-                    cols.selectors.mem_read,
-                    cols.selectors.mem_op
-                );
-            }
-        });
-        println!("memory trace");
-        traces[2].rows_mut().for_each(|row| {
-            let cols = MemoryCols::<u32>::from_trace_row(row);
-            let multiplicity = cols.multiplicity;
-            if multiplicity != 0 {
-                println!(
-                    "clk: {:?} addr: {:?} value: {:?} is_read: {:?} | multiplicity: {:?}",
-                    cols.clk, cols.addr, cols.value, cols.is_read, multiplicity
-                );
-            }
-        });
+        // println!("CPU trace");
+        // traces[1].clone().rows_mut().for_each(|row| {
+        //     let cols = CpuCols::<u32>::from_trace_row(row);
+
+        //     let multiplicity = 1 - cols.selectors.noop;
+        //     if multiplicity != 0 {
+        //         println!(
+        //             "clk: {:?} reg: {:?} value: {:?} read: {:?} | multiplicity: {:?}",
+        //             cols.clk,
+        //             cols.instruction.op_a[0],
+        //             cols.op_a_val,
+        //             cols.selectors.branch_op,
+        //             multiplicity
+        //         );
+        //     }
+
+        //     let multiplicity = 1 - cols.selectors.imm_c;
+        //     if multiplicity != 0 {
+        //         println!(
+        //             "clk: {:?} reg: {:?} value: {:?} read: true | multiplicity: {:?}",
+        //             cols.clk, cols.instruction.op_c[0], cols.op_c_val, multiplicity
+        //         );
+        //     }
+
+        //     let multiplicity = 1 - cols.selectors.imm_b;
+        //     if multiplicity != 0 {
+        //         println!(
+        //             "clk: {:?} reg: {:?} value: {:?} read: true | multiplicity: {:?}",
+        //             cols.clk, cols.instruction.op_b[0], cols.op_b_val, multiplicity
+        //         );
+        //     }
+
+        //     let multiplicity = cols.selectors.mem_op;
+        //     if multiplicity != 0 {
+        //         println!(
+        //             "clk: {:?} addr: {:?} value: {:?} is_read: {:?} | multiplicity: {:?}",
+        //             cols.clk,
+        //             cols.addr,
+        //             cols.mem_val,
+        //             cols.selectors.mem_read,
+        //             cols.selectors.mem_op
+        //         );
+        //     }
+        // });
+        // println!("memory trace");
+        // traces[2].clone().rows_mut().for_each(|row| {
+        //     let cols = MemoryCols::<u32>::from_trace_row(row);
+        //     let multiplicity = cols.multiplicity;
+        //     if multiplicity != 0 {
+        //         println!(
+        //             "clk: {:?} addr: {:?} value: {:?} is_read: {:?} | multiplicity: {:?}",
+        //             cols.clk, cols.addr, cols.value, cols.is_read, multiplicity
+        //         );
+        //     }
+        // });
         // For each trace, compute the degree.
         let degrees: [usize; NUM_CHIPS] = traces
             .iter()
@@ -1057,18 +1053,12 @@
         let mut program = vec![
             Instruction::new(Opcode::ADDI, 29, 0, 5),
             Instruction::new(Opcode::ADD, 31, 30, 29),
-<<<<<<< HEAD
         ];
         let mut pc = 0;
         let program = get_simple_program();
         let (program, pc) = get_fibonacci_program();
 
         let mut runtime = Runtime::new(program, pc);
-=======
-        ]
-        .repeat(1024 * 512);
-        let mut runtime = Runtime::new(program);
->>>>>>> 0e790c09
         runtime.run();
         runtime.prove::<_, _, MyConfig>(&config, &mut challenger);
         // assert_eq!(runtime.registers()[Register::X31 as usize], 42);
