--- conflicted
+++ resolved
@@ -41,10 +41,9 @@
     /// A trace of the byte lookups needed.
     pub byte_lookups: BTreeMap<ByteLookupEvent, usize>,
 
-<<<<<<< HEAD
     /// TODO: cleanup
     pub sha_extend_events: Vec<ShaExtendEvent>,
-=======
+
     /// Information needed for global chips. This shouldn't really be in "Segment" but for
     /// legacy reasons, we keep this information in this struct for now.
     pub first_memory_record: Vec<(u32, MemoryRecord, u32)>,
@@ -61,5 +60,4 @@
                 .or_insert(1);
         }
     }
->>>>>>> ec6bed6d
 }