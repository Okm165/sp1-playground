--- conflicted
+++ resolved
@@ -19,7 +19,6 @@
 use crate::{runtime::ExecutionRecord, runtime::MemoryReadRecord, runtime::MemoryWriteRecord};
 use sp1_derive::CheckSyscallConsistency;
 
-<<<<<<< HEAD
 /// A system call is invoked by the the `ecall` instruction with a specific value in register t0.
 /// The syscall number is a 32-bit integer, with the following layout (in litte-endian format)
 /// - The first byte is the syscall id.
@@ -28,10 +27,6 @@
 /// - The third byte is the number of additional cycles the syscall uses.
 /// - The fourth byte is 0/1 depending on whether the syscall is the HALT syscall.
 #[derive(Debug, Copy, Clone, PartialEq, Eq, Hash, EnumIter, CheckSyscallConsistency)]
-=======
-/// A system call is invoked by the `ecall` instruction with a specific value in register t0.
-#[derive(Debug, Copy, Clone, PartialEq, Eq, Hash)]
->>>>>>> 51bb9a1a
 #[allow(non_camel_case_types)]
 pub enum SyscallCode {
     /// Halts the program.
