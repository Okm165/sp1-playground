--- conflicted
+++ resolved
@@ -242,104 +242,9 @@
 
         // Generate the trace rows for each event.
         let mut rows: Vec<[F; NUM_MUL_COLS]> = vec![];
-<<<<<<< HEAD
-        let mul_events = record.mul_events.clone();
-        for event in mul_events.iter() {
-            assert!(
-                event.opcode == Opcode::MUL
-                    || event.opcode == Opcode::MULHU
-                    || event.opcode == Opcode::MULH
-                    || event.opcode == Opcode::MULHSU
-            );
-            let mut row = [F::zero(); NUM_MUL_COLS];
-            let cols: &mut MulCols<F> = row.as_mut_slice().borrow_mut();
-            let b_word = event.b.to_le_bytes();
-            let c_word = event.c.to_le_bytes();
-
-            let mut b = b_word.to_vec();
-            let mut c = c_word.to_vec();
-
-            // Handle b and c's signs.
-            {
-                let b_msb = get_msb(b_word);
-                cols.b_msb = F::from_canonical_u8(b_msb);
-                let c_msb = get_msb(c_word);
-                cols.c_msb = F::from_canonical_u8(c_msb);
-
-                // If b is signed and it is negative, sign extend b.
-                if (event.opcode == Opcode::MULH || event.opcode == Opcode::MULHSU) && b_msb == 1 {
-                    cols.b_sign_extend = F::one();
-                    b.resize(PRODUCT_SIZE, BYTE_MASK);
-                }
-
-                // If c is signed and it is negative, sign extend c.
-                if event.opcode == Opcode::MULH && c_msb == 1 {
-                    cols.c_sign_extend = F::one();
-                    c.resize(PRODUCT_SIZE, BYTE_MASK);
-                }
-
-                // Insert the MSB lookup events.
-                {
-                    let words = [b_word, c_word];
-                    let mut blu_events: Vec<ByteLookupEvent> = vec![];
-                    for word in words.iter() {
-                        let most_significant_byte = word[WORD_SIZE - 1];
-                        blu_events.push(ByteLookupEvent {
-                            opcode: ByteOpcode::MSB,
-                            a1: get_msb(*word) as u32,
-                            a2: 0,
-                            b: most_significant_byte as u32,
-                            c: 0,
-                        });
-                    }
-                    record.add_byte_lookup_events(blu_events);
-                }
-            }
-
-            let mut product = [0u32; PRODUCT_SIZE];
-            for i in 0..b.len() {
-                for j in 0..c.len() {
-                    if i + j < PRODUCT_SIZE {
-                        product[i + j] += (b[i] as u32) * (c[j] as u32);
-                    }
-                }
-            }
-
-            // Calculate the correct product using the `product` array. We store the correct carry
-            // value for verification.
-            let base = 1 << BYTE_SIZE;
-            let mut carry = [0u32; PRODUCT_SIZE];
-            for i in 0..PRODUCT_SIZE {
-                carry[i] = product[i] / base;
-                product[i] %= base;
-                if i + 1 < PRODUCT_SIZE {
-                    product[i + 1] += carry[i];
-                }
-                cols.carry[i] = F::from_canonical_u32(carry[i]);
-            }
-
-            cols.product = product.map(F::from_canonical_u32);
-            cols.a = Word::from(event.a);
-            cols.b = Word::from(event.b);
-            cols.c = Word::from(event.c);
-            cols.is_real = F::one();
-            cols.is_mul = F::from_bool(event.opcode == Opcode::MUL);
-            cols.is_mulh = F::from_bool(event.opcode == Opcode::MULH);
-            cols.is_mulhu = F::from_bool(event.opcode == Opcode::MULHU);
-            cols.is_mulhsu = F::from_bool(event.opcode == Opcode::MULHSU);
-
-            // Range check.
-            {
-                record.add_u16_range_checks(&carry);
-                record.add_u8_range_checks(&product.map(|x| x as u8));
-            }
-
-            rows.push(row);
-=======
         for mut row_and_record in rows_and_records {
             rows.extend(row_and_record.0);
             output.append(&mut row_and_record.1);
->>>>>>> 25b66d1e
         }
 
         // Convert the trace to a row major matrix.
