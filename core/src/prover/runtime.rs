--- conflicted
+++ resolved
@@ -21,8 +21,6 @@
 use p3_uni_stark::StarkConfig;
 use p3_util::log2_strict_usize;
 
-use crate::prover::debug_cumulative_sums;
-
 impl Runtime {
     /// Prove the program.
     #[allow(unused)]
@@ -32,11 +30,7 @@
         EF: ExtensionField<F>,
         SC: StarkConfig<Val = F, Challenge = EF>,
     {
-        const NUM_CHIPS: usize = 9;
-<<<<<<< HEAD
-
-=======
->>>>>>> b688acd2
+        const NUM_CHIPS: usize = 10;
         // Initialize chips.
         let program = ProgramChip::new();
         let cpu = CpuChip::new();
@@ -47,10 +41,7 @@
         let bitwise = BitwiseChip::new();
         let shift = ShiftChip::new();
         let lt = LtChip::new();
-<<<<<<< HEAD
-=======
         let bytes = ByteChip::<F>::new();
->>>>>>> b688acd2
         let chips: [Box<dyn AirChip<SC>>; NUM_CHIPS] = [
             Box::new(program),
             Box::new(cpu),
