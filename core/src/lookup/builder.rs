--- conflicted
+++ resolved
@@ -1,9 +1,5 @@
 use crate::air::{AirInteraction, MessageBuilder};
-<<<<<<< HEAD
-use p3_air::{AirBuilder, AirBuilderWithPublicValues, PairCol, VirtualPairCol};
-=======
-use p3_air::{AirBuilder, PairBuilder, PairCol, VirtualPairCol};
->>>>>>> bb0e423e
+use p3_air::{AirBuilder, AirBuilderWithPublicValues, PairBuilder, PairCol, VirtualPairCol};
 use p3_field::Field;
 use p3_matrix::dense::RowMajorMatrix;
 use p3_uni_stark::{Entry, SymbolicExpression, SymbolicVariable};
@@ -116,7 +112,9 @@
 }
 
 impl<F: Field> AirBuilderWithPublicValues for InteractionBuilder<F> {
-    fn public_values(&self) -> &[Self::F] {
+    type PublicVar = F;
+
+    fn public_values(&self) -> &[Self::PublicVar] {
         &[]
     }
 }
