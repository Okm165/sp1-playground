--- conflicted
+++ resolved
@@ -190,14 +190,8 @@
         let config = BabyBearPoseidon2::new();
 
         let program = Program::from(KECCAK256_ELF);
-<<<<<<< HEAD
-        let (proof, public_values) =
-            prove::<_, DefaultProver<_, _>>(program, &stdin, config, SP1CoreOpts::default())
-                .unwrap();
-=======
         let (proof, public_values, _) =
             prove(program, &stdin, config, SP1CoreOpts::default()).unwrap();
->>>>>>> 925d0a3a
         let mut public_values = SP1PublicValues::from(&public_values);
 
         let config = BabyBearPoseidon2::new();
