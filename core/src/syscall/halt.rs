--- conflicted
+++ resolved
@@ -9,10 +9,7 @@
 }
 
 impl Syscall for SyscallHalt {
-<<<<<<< HEAD
     fn execute(&self, ctx: &mut SyscallContext, _: u32, _: u32) -> Option<u32> {
-=======
-    fn execute(&self, ctx: &mut SyscallContext) -> u32 {
         let exit_code = ctx.register_unsafe(Register::X10);
         if ctx.rt.fail_on_panic && exit_code != 0 {
             panic!(
@@ -20,7 +17,6 @@
                 exit_code
             );
         }
->>>>>>> 4528b786
         ctx.set_next_pc(0);
         None
     }
