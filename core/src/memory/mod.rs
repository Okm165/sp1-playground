use crate::air::{AirInteraction, CurtaAirBuilder, Word};
use crate::utils::{pad_to_power_of_two, Chip};
use p3_field::PrimeField;
use p3_matrix::dense::RowMajorMatrix;

use crate::runtime::Segment;
use core::borrow::{Borrow, BorrowMut};
use core::mem::{size_of, transmute};
use p3_air::Air;
use p3_air::BaseAir;
use p3_field::AbstractField;
use p3_matrix::MatrixRowSlices;
use p3_util::indices_arr;
use valida_derive::AlignedBorrow;

#[derive(PartialEq)]
pub enum MemoryChipKind {
    Init,
    Finalize,
    Program,
}

pub struct MemoryGlobalChip {
    pub kind: MemoryChipKind,
}

impl MemoryGlobalChip {
    pub fn new(kind: MemoryChipKind) -> Self {
        Self { kind }
    }
}

impl<F> BaseAir<F> for MemoryGlobalChip {
    fn width(&self) -> usize {
        NUM_MEMORY_INIT_COLS
    }
}

impl<F: PrimeField> Chip<F> for MemoryGlobalChip {
    fn name(&self) -> String {
        "MemoryInit".to_string()
    }

    fn generate_trace(&self, segment: &mut Segment) -> RowMajorMatrix<F> {
        let memory_record = match self.kind {
            MemoryChipKind::Init => &segment.first_memory_record,
            MemoryChipKind::Finalize => &segment.last_memory_record,
            MemoryChipKind::Program => &segment.program_memory_record,
        };
        let rows: Vec<[F; 8]> = (0..memory_record.len()) // TODO: change this back to par_iter
            .map(|i| {
                let (addr, record, multiplicity) = memory_record[i];
                let mut row = [F::zero(); NUM_MEMORY_INIT_COLS];
                let cols: &mut MemoryInitCols<F> = unsafe { transmute(&mut row) };
                cols.addr = F::from_canonical_u32(addr);
                cols.segment = F::from_canonical_u32(record.segment);
                cols.timestamp = F::from_canonical_u32(record.timestamp);
                cols.value = record.value.into();
                cols.is_real = F::from_canonical_u32(multiplicity);
                row
            })
            .collect::<Vec<_>>();

        let mut trace = RowMajorMatrix::new(
            rows.into_iter().flatten().collect::<Vec<_>>(),
            NUM_MEMORY_INIT_COLS,
        );

        pad_to_power_of_two::<NUM_MEMORY_INIT_COLS, F>(&mut trace.values);

        trace
    }
}

#[derive(AlignedBorrow, Default, Debug)]
#[repr(C)]
pub struct MemoryInitCols<T> {
    pub segment: T,
    pub timestamp: T,
    pub addr: T,
    pub value: Word<T>,
    pub is_real: T,
}

pub(crate) const NUM_MEMORY_INIT_COLS: usize = size_of::<MemoryInitCols<u8>>();
#[allow(dead_code)]
pub(crate) const MEMORY_INIT_COL_MAP: MemoryInitCols<usize> = make_col_map();

const fn make_col_map() -> MemoryInitCols<usize> {
    let indices_arr = indices_arr::<NUM_MEMORY_INIT_COLS>();
    unsafe { transmute::<[usize; NUM_MEMORY_INIT_COLS], MemoryInitCols<usize>>(indices_arr) }
}

impl<AB> Air<AB> for MemoryGlobalChip
where
    AB: CurtaAirBuilder,
{
    fn eval(&self, builder: &mut AB) {
        let main = builder.main();
        let local: &MemoryInitCols<AB::Var> = main.row_slice(0).borrow();

        // Dummy constraint of degree 3.
        builder.assert_eq(
            local.is_real * local.is_real * local.is_real,
            local.is_real * local.is_real * local.is_real,
        );

        if self.kind == MemoryChipKind::Init || self.kind == MemoryChipKind::Program {
            let mut values = vec![AB::Expr::zero(), AB::Expr::zero(), local.addr.into()];
            values.extend(local.value.map(Into::into));
            builder.receive(AirInteraction::new(
                values,
                local.is_real.into(),
                crate::lookup::InteractionKind::Memory,
            ));
        } else {
            let mut values = vec![
                local.segment.into(),
                local.timestamp.into(),
                local.addr.into(),
            ];
            values.extend(local.value.map(Into::into));
            builder.send(AirInteraction::new(
                values,
                local.is_real.into(),
                crate::lookup::InteractionKind::Memory,
            ));
        }
    }
}

#[cfg(test)]
mod tests {
    use std::collections::BTreeMap;

    use log::debug;
    use p3_challenger::DuplexChallenger;
    use p3_dft::Radix2DitParallel;
    use p3_field::{AbstractField, Field};

    use crate::bytes::ByteChip;
    use crate::cpu::trace::CpuChip;
    use crate::lookup::{debug_interactions, InteractionKind};
<<<<<<< HEAD
    use crate::memory::MemoryInitChip;
    use crate::precompiles::sha256_extend::tests::sha_extend_program;
    use crate::precompiles::sha256_extend::ShaExtendChip;
=======
    use crate::memory::MemoryGlobalChip;
>>>>>>> ec6bed6d
    use p3_baby_bear::BabyBear;
    use p3_field::extension::BinomialExtensionField;
    use p3_fri::{FriBasedPcs, FriConfigImpl, FriLdt};
    use p3_keccak::Keccak256Hash;
    use p3_ldt::QuotientMmcs;
    use p3_matrix::dense::RowMajorMatrix;
    use p3_mds::coset_mds::CosetMds;
    use p3_merkle_tree::FieldMerkleTreeMmcs;
    use p3_poseidon2::{DiffusionMatrixBabybear, Poseidon2};
    use p3_symmetric::{CompressionFunctionFromHasher, SerializingHasher32};
    use p3_uni_stark::{prove, verify, StarkConfigImpl};
    use rand::thread_rng;

<<<<<<< HEAD
    use crate::runtime::tests::simple_program;
=======
    use super::*;
    use crate::runtime::tests::{fibonacci_program, simple_program};
>>>>>>> ec6bed6d
    use crate::runtime::Runtime;
    use crate::utils::Chip;

    use p3_commit::ExtensionMmcs;

    #[test]
    fn test_memory_generate_trace() {
        let program = simple_program();
        let mut runtime = Runtime::new(program);
        runtime.run();
        let mut segment = runtime.global_segment.clone();

        let chip: MemoryGlobalChip = MemoryGlobalChip::new(MemoryChipKind::Init);

        let trace: RowMajorMatrix<BabyBear> = chip.generate_trace(&mut segment);
        println!("{:?}", trace.values);

        let chip: MemoryGlobalChip = MemoryGlobalChip::new(MemoryChipKind::Finalize);
        let trace: RowMajorMatrix<BabyBear> = chip.generate_trace(&mut segment);
        println!("{:?}", trace.values);

        for (addr, record, _) in segment.last_memory_record {
            println!("{:?} {:?}", addr, record);
        }
    }

    #[test]
    fn test_memory_prove_babybear() {
        type Val = BabyBear;
        type Domain = Val;
        type Challenge = BinomialExtensionField<Val, 4>;
        type PackedChallenge = BinomialExtensionField<<Domain as Field>::Packing, 4>;

        type MyMds = CosetMds<Val, 16>;
        let mds = MyMds::default();

        type Perm = Poseidon2<Val, MyMds, DiffusionMatrixBabybear, 16, 5>;
        let perm = Perm::new_from_rng(8, 22, mds, DiffusionMatrixBabybear, &mut thread_rng());

        type MyHash = SerializingHasher32<Keccak256Hash>;
        let hash = MyHash::new(Keccak256Hash {});

        type MyCompress = CompressionFunctionFromHasher<Val, MyHash, 2, 8>;
        let compress = MyCompress::new(hash);

        type ValMmcs = FieldMerkleTreeMmcs<Val, MyHash, MyCompress, 8>;
        let val_mmcs = ValMmcs::new(hash, compress);

        type ChallengeMmcs = ExtensionMmcs<Val, Challenge, ValMmcs>;
        let challenge_mmcs = ChallengeMmcs::new(val_mmcs.clone());

        type Dft = Radix2DitParallel;
        let dft = Dft {};

        type Challenger = DuplexChallenger<Val, Perm, 16>;

        type Quotient = QuotientMmcs<Domain, Challenge, ValMmcs>;
        type MyFriConfig = FriConfigImpl<Val, Challenge, Quotient, ChallengeMmcs, Challenger>;
        let fri_config = MyFriConfig::new(40, challenge_mmcs);
        let ldt = FriLdt { config: fri_config };

        type Pcs = FriBasedPcs<MyFriConfig, ValMmcs, Dft, Challenger>;
        type MyConfig = StarkConfigImpl<Val, Challenge, PackedChallenge, Pcs, Challenger>;

        let pcs = Pcs::new(dft, val_mmcs, ldt);
        let config = StarkConfigImpl::new(pcs);
        let mut challenger = Challenger::new(perm.clone());

        let program = simple_program();
        let mut runtime = Runtime::new(program);
        runtime.run();

        let chip = MemoryGlobalChip::new(MemoryChipKind::Init);

        let trace: RowMajorMatrix<BabyBear> = chip.generate_trace(&mut runtime.segment);
        let proof = prove::<MyConfig, _>(&config, &chip, &mut challenger, trace);

        let mut challenger = Challenger::new(perm);
        verify(&config, &chip, &mut challenger, &proof).unwrap();
    }

    #[test]
    fn test_memory_lookup_interactions() {
        if env_logger::try_init().is_err() {
            debug!("Logger already initialized")
        }
        let program = sha_extend_program();
        let mut runtime = Runtime::new(program);
        runtime.write_witness(&[999]);
        runtime.run();

        let memory_init_chip: MemoryGlobalChip = MemoryGlobalChip::new(MemoryChipKind::Init);
        println!("Memory init chip interactions");
        let (_, init_count) = debug_interactions::<BabyBear, _>(
            memory_init_chip,
            &mut runtime.segment,
            InteractionKind::Memory,
        );

        println!("Memory finalize chip interactions");
        let memory_finalize_chip = MemoryGlobalChip::new(MemoryChipKind::Finalize);
        let (_, finalize_count) = debug_interactions::<BabyBear, _>(
            memory_finalize_chip,
            &mut runtime.segment,
            InteractionKind::Memory,
        );

        println!("CPU interactions");
        let cpu_chip = CpuChip::new();
        let (_, cpu_count) = debug_interactions::<BabyBear, _>(
            cpu_chip,
            &mut runtime.segment,
            InteractionKind::Memory,
        );

        println!("SHA interactions");
        let sha256_extend = ShaExtendChip::new();
        let (_, sha_extend_count) = debug_interactions::<BabyBear, _>(
            sha256_extend,
            &mut runtime.segment,
            InteractionKind::Memory,
        );

        let mut final_map = BTreeMap::new();

        for (key, value) in init_count
            .iter()
            .chain(finalize_count.iter())
            .chain(cpu_count.iter())
            .chain(sha_extend_count.iter())
        {
            *final_map.entry(key.clone()).or_insert(BabyBear::zero()) += *value;
        }

        println!("Final counts");

        for (key, value) in final_map {
            if !value.is_zero() {
                println!("Key {} Value {}", key, value);
            }
        }
    }

    #[test]
    fn test_byte_lookup_interactions() {
        if env_logger::try_init().is_err() {
            debug!("Logger already initialized")
        }
        let program = sha_extend_program();
        let mut runtime = Runtime::new(program);
        runtime.write_witness(&[999]);
        runtime.run();

        println!("SHA interactions");
        let sha256_extend = ShaExtendChip::new();
        let (_, sha_extend_count) = debug_interactions::<BabyBear, _>(
            sha256_extend,
            &mut runtime.segment,
            InteractionKind::Byte,
        );

        let byte_chip = ByteChip::new();
        println!("Byte chip interactions");
        let (_, byte_count) = debug_interactions::<BabyBear, _>(
            byte_chip,
            &mut runtime.segment,
            InteractionKind::Byte,
        );

        let mut final_map = BTreeMap::new();

        for (key, value) in byte_count.iter().chain(sha_extend_count.iter()) {
            *final_map.entry(key.clone()).or_insert(BabyBear::zero()) += *value;
        }

        println!("Final counts");

        for (key, value) in final_map {
            if !value.is_zero() {
                println!("Key {} Value {}", key, value);
            }
        }
    }
}<|MERGE_RESOLUTION|>--- conflicted
+++ resolved
@@ -141,13 +141,9 @@
     use crate::bytes::ByteChip;
     use crate::cpu::trace::CpuChip;
     use crate::lookup::{debug_interactions, InteractionKind};
-<<<<<<< HEAD
-    use crate::memory::MemoryInitChip;
+    use crate::memory::MemoryGlobalChip;
     use crate::precompiles::sha256_extend::tests::sha_extend_program;
     use crate::precompiles::sha256_extend::ShaExtendChip;
-=======
-    use crate::memory::MemoryGlobalChip;
->>>>>>> ec6bed6d
     use p3_baby_bear::BabyBear;
     use p3_field::extension::BinomialExtensionField;
     use p3_fri::{FriBasedPcs, FriConfigImpl, FriLdt};
@@ -161,12 +157,8 @@
     use p3_uni_stark::{prove, verify, StarkConfigImpl};
     use rand::thread_rng;
 
-<<<<<<< HEAD
+    use super::*;
     use crate::runtime::tests::simple_program;
-=======
-    use super::*;
-    use crate::runtime::tests::{fibonacci_program, simple_program};
->>>>>>> ec6bed6d
     use crate::runtime::Runtime;
     use crate::utils::Chip;
 
