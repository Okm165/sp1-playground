--- conflicted
+++ resolved
@@ -251,41 +251,6 @@
         });
     }
 
-<<<<<<< HEAD
-    /// Prove the execution record is valid.
-    ///
-    /// Given a proving key `pk` and a matching execution record `record`, this function generates
-    /// a STARK proof that the execution record is valid.
-    pub fn prove<P: Prover<SC, A>>(
-        &self,
-        pk: &StarkProvingKey<SC>,
-        mut records: Vec<A::Record>,
-        challenger: &mut SC::Challenger,
-        opts: SP1CoreOpts,
-    ) -> MachineProof<SC>
-    where
-        A: for<'a> Air<ProverConstraintFolder<'a, SC>>
-            + Air<InteractionBuilder<Val<SC>>>
-            + for<'a> Air<VerifierConstraintFolder<'a, SC>>
-            + for<'a> Air<DebugConstraintBuilder<'a, Val<SC>, SC::Challenge>>,
-    {
-        let chips = self.chips();
-        let mut syscall_lookups: HashMap<u32, usize> = HashMap::new();
-        records.iter_mut().for_each(|record| {
-            chips.iter().for_each(|chip| {
-                let mut output = A::Record::default();
-                chip.generate_dependencies(record, &mut output);
-                record.append(&mut output);
-            });
-            record.register_nonces(&mut syscall_lookups);
-        });
-
-        tracing::info_span!("prove_shards")
-            .in_scope(|| P::prove_shards(self, pk, records, challenger, opts))
-    }
-
-=======
->>>>>>> 6ff99f8d
     pub const fn config(&self) -> &SC {
         &self.config
     }
