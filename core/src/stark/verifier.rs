--- conflicted
+++ resolved
@@ -34,14 +34,7 @@
         challenger: &mut SC::Challenger,
         proof: &ShardProof<SC>,
     ) -> Result<(), VerificationError> {
-<<<<<<< HEAD
-        let SegmentProof {
-=======
-        let max_constraint_degree = 3;
-        let log_quotient_degree = log2_ceil_usize(max_constraint_degree - 1);
-
         let ShardProof {
->>>>>>> 3eee4f55
             commitment,
             opened_values,
             opening_proof,
