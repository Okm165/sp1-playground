--- conflicted
+++ resolved
@@ -32,10 +32,7 @@
     pub use crate::syscall::precompiles::weierstrass::WeierstrassDoubleAssignChip;
     pub use crate::utils::ec::edwards::ed25519::Ed25519Parameters;
     pub use crate::utils::ec::edwards::EdwardsCurve;
-<<<<<<< HEAD
     pub use crate::utils::ec::weierstrass::bls12_381::Bls12381Parameters;
-=======
->>>>>>> 0c4c91a7
     pub use crate::utils::ec::weierstrass::bn254::Bn254Parameters;
     pub use crate::utils::ec::weierstrass::secp256k1::Secp256k1Parameters;
     pub use crate::utils::ec::weierstrass::SwCurve;
@@ -96,13 +93,10 @@
     Bn254Add(WeierstrassAddAssignChip<SwCurve<Bn254Parameters>>),
     /// A precompile for doubling a point on the Elliptic curve bn254.
     Bn254Double(WeierstrassDoubleAssignChip<SwCurve<Bn254Parameters>>),
-<<<<<<< HEAD
     /// A precompile for addition on the Elliptic curve bls12_381.
     Bls12381Add(WeierstrassAddAssignChip<SwCurve<Bls12381Parameters>>),
     /// A precompile for doubling a point on the Elliptic curve bls12_381.
     Bls12381Double(WeierstrassDoubleAssignChip<SwCurve<Bls12381Parameters>>),
-=======
->>>>>>> 0c4c91a7
 }
 
 impl<F: PrimeField32> RiscvAir<F> {
@@ -136,7 +130,11 @@
         let secp256k1_add_assign = WeierstrassAddAssignChip::<SwCurve<Secp256k1Parameters>>::new();
         chips.push(RiscvAir::Secp256k1Add(secp256k1_add_assign));
         let secp256k1_double_assign =
+        let secp256k1_add_assign = WeierstrassAddAssignChip::<SwCurve<Secp256k1Parameters>>::new();
+        chips.push(RiscvAir::Secp256k1Add(secp256k1_add_assign));
+        let secp256k1_double_assign =
             WeierstrassDoubleAssignChip::<SwCurve<Secp256k1Parameters>>::new();
+        chips.push(RiscvAir::Secp256k1Double(secp256k1_double_assign));
         chips.push(RiscvAir::Secp256k1Double(secp256k1_double_assign));
         let keccak_permute = KeccakPermuteChip::new();
         chips.push(RiscvAir::KeccakP(keccak_permute));
@@ -146,13 +144,10 @@
         chips.push(RiscvAir::Bn254Add(bn254_add_assign));
         let bn254_double_assign = WeierstrassDoubleAssignChip::<SwCurve<Bn254Parameters>>::new();
         chips.push(RiscvAir::Bn254Double(bn254_double_assign));
-<<<<<<< HEAD
         let bls12381_add = WeierstrassAddAssignChip::<SwCurve<Bls12381Parameters>>::new();
         chips.push(RiscvAir::Bls12381Add(bls12381_add));
         let bls12381_double = WeierstrassDoubleAssignChip::<SwCurve<Bls12381Parameters>>::new();
         chips.push(RiscvAir::Bls12381Double(bls12381_double));
-=======
->>>>>>> 0c4c91a7
         let add = AddSubChip::default();
         chips.push(RiscvAir::Add(add));
         let bitwise = BitwiseChip::default();
