--- conflicted
+++ resolved
@@ -108,10 +108,7 @@
     pub next: Vec<T>,
 }
 
-<<<<<<< HEAD
-#[derive(Serialize, Deserialize, Debug, Clone)]
-=======
-#[derive(Debug, Clone)]
+#[derive(Debug, Clone, Serialize, Deserialize)]
 pub struct ChipOpenedValues<T> {
     pub preprocessed: AirOpenedValues<T>,
     pub main: AirOpenedValues<T>,
@@ -121,8 +118,7 @@
     pub log_degree: usize,
 }
 
-#[derive(Debug, Clone)]
->>>>>>> 94968467
+#[derive(Serialize, Deserialize, Debug, Clone)]
 pub struct SegmentOpenedValues<T> {
     pub chips: Vec<ChipOpenedValues<T>>,
 }
