--- conflicted
+++ resolved
@@ -53,11 +53,8 @@
 ] }
 k256 = { version = "0.13.3", features = ["expose-field"] }
 elliptic-curve = "0.13.8"
-<<<<<<< HEAD
 anyhow = "1.0.79"
-=======
 serial_test = "3.0.0"
->>>>>>> 2c4e34f7
 
 [dev-dependencies]
 criterion = "0.5.1"
