[package]
name = "curta-core"
version = "0.1.0"
edition = "2021"

[dependencies]
anyhow = "1.0.75"
bincode = "1.3.3"
serde = { version = "1.0", features = ["derive"] }
p3-field = { workspace = true }
p3-air = { workspace = true }
p3-matrix = { workspace = true }
<<<<<<< HEAD
valida-derive = { workspace = true }
p3-baby-bear = { workspace = true }
rayon = "1.8.0"

p3-commit = { workspace = true }
p3-challenger = { workspace = true }
p3-dft = { workspace = true }
p3-fri = { workspace = true }
p3-goldilocks = { workspace = true }
p3-keccak = { workspace = true }
p3-ldt = { workspace = true }
p3-mds = { workspace = true }
p3-merkle-tree ={ workspace = true }
p3-poseidon2 = { workspace = true }
p3-symmetric = { workspace = true }
p3-uni-stark = { workspace = true }
rand = "0.8.5"
=======
p3-util = { workspace = true }
>>>>>>> 8520e4df

[dev-dependencies]
valida-isa = { workspace = true }<|MERGE_RESOLUTION|>--- conflicted
+++ resolved
@@ -10,7 +10,6 @@
 p3-field = { workspace = true }
 p3-air = { workspace = true }
 p3-matrix = { workspace = true }
-<<<<<<< HEAD
 valida-derive = { workspace = true }
 p3-baby-bear = { workspace = true }
 rayon = "1.8.0"
@@ -28,9 +27,7 @@
 p3-symmetric = { workspace = true }
 p3-uni-stark = { workspace = true }
 rand = "0.8.5"
-=======
 p3-util = { workspace = true }
->>>>>>> 8520e4df
 
 [dev-dependencies]
 valida-isa = { workspace = true }