[package]
edition = "2021"
name = "sp1-core"
version = "0.1.0"

[dependencies]
bincode = "1.3.3"
serde = { version = "1.0", features = ["derive", "rc"] }
elf = "0.7.4"
itertools = "0.12.0"
log = "0.4.20"
nohash-hasher = "0.2.0"
num = { version = "0.4.1" }
p3-air = { workspace = true }
p3-baby-bear = { workspace = true }
p3-blake3 = { workspace = true, features = ["parallel"] }
p3-challenger = { workspace = true }
p3-commit = { workspace = true }
p3-dft = { workspace = true }
p3-field = { workspace = true }
p3-fri = { workspace = true }
p3-keccak = { workspace = true }
p3-keccak-air = { workspace = true }
p3-matrix = { workspace = true }
p3-maybe-rayon = { workspace = true, features = ["parallel"] }
p3-merkle-tree = { workspace = true }
p3-poseidon2 = { workspace = true }
p3-symmetric = { workspace = true }
p3-uni-stark = { workspace = true }
p3-util = { workspace = true }
rrs-lib = { git = "https://github.com/GregAC/rrs.git" }
sp1-derive = { path = "../derive" }
sp1-primitives = { path = "../primitives" }

anyhow = "1.0.79"
amcl = { package = "snowbridge-amcl", version="1.0.2", default-features = false, features = ["bls381"]}
arrayref = "0.3.6"
generic-array = { version = "1.0.0", features = ["alloc"] }
typenum = "1.17.0"
curve25519-dalek = { version = "4.1.2" }
elliptic-curve = "0.13.8"
hex = "0.4.3"
k256 = { version = "0.13.3", features = ["expose-field"] }
num_cpus = "1.16.0"
serde_with = "3.6.1"
size = "0.4.1"
tempfile = "3.9.0"
tracing = "0.1.40"
tracing-forest = { version = "0.1.6", features = ["ansi", "smallvec"] }
tracing-subscriber = { version = "0.3.17", features = ["std", "env-filter"] }
strum_macros = "0.26.2"
strum = "0.26.2"
<<<<<<< HEAD
web-time = "1.1.0"
=======
rayon-scan = "0.1.1"
>>>>>>> c3ffc372

[dev-dependencies]
tiny-keccak = { version = "2.0.2", features = ["keccak"] }
criterion = "0.5.1"
num = { version = "0.4.1", features = ["rand"] }
rand = "0.8.5"
sp1-zkvm = { path = "../zkvm/entrypoint" }

[features]
debug = []
neon = ["p3-blake3/neon"]

[[bench]]
harness = false
name = "main"

[lib]
bench = false<|MERGE_RESOLUTION|>--- conflicted
+++ resolved
@@ -50,11 +50,8 @@
 tracing-subscriber = { version = "0.3.17", features = ["std", "env-filter"] }
 strum_macros = "0.26.2"
 strum = "0.26.2"
-<<<<<<< HEAD
 web-time = "1.1.0"
-=======
 rayon-scan = "0.1.1"
->>>>>>> c3ffc372
 
 [dev-dependencies]
 tiny-keccak = { version = "2.0.2", features = ["keccak"] }
