use std::{
    fs::File,
    io::{Seek, Write},
};

use hashbrown::HashMap;
use serde::{Deserialize, Serialize};
use sp1_stark::{baby_bear_poseidon2::BabyBearPoseidon2, StarkVerifyingKey};

use crate::{
    events::MemoryRecord,
    memory::PagedMemory,
    record::{ExecutionRecord, MemoryAccessRecord},
    syscalls::SyscallCode,
    ExecutorMode, SP1ReduceProof,
};

/// Holds data describing the current state of a program's execution.
#[derive(Debug, Clone, Default, Serialize, Deserialize)]
#[repr(C)]
pub struct ExecutionState {
    /// The program counter.
    pub pc: u32,

    /// The shard clock keeps track of how many shards have been executed.
    pub current_shard: u32,

    /// The memory which instructions operate over. Values contain the memory value and last shard
    /// + timestamp that each memory address was accessed.
    pub memory: PagedMemory<MemoryRecord>,

<<<<<<< HEAD
    /// The global clock keeps track of how many instrutions have been executed through all shards.
=======
    /// The global clock keeps track of how many instructions have been executed through all shards.
>>>>>>> 8f1749e3
    pub global_clk: u64,

    /// The clock increments by 4 (possibly more in syscalls) for each instruction that has been
    /// executed in this shard.
    pub clk: u32,

    /// Uninitialized memory addresses that have a specific value they should be initialized with.
    /// `SyscallHintRead` uses this to write hint data into uninitialized memory.
    pub uninitialized_memory: PagedMemory<u32>,

    /// A stream of input values (global to the entire program).
    pub input_stream: Vec<Vec<u8>>,

    /// A ptr to the current position in the input stream incremented by `HINT_READ` opcode.
    pub input_stream_ptr: usize,

    /// A stream of proofs (reduce vk, proof, verifying key) inputted to the program.
    pub proof_stream:
        Vec<(SP1ReduceProof<BabyBearPoseidon2>, StarkVerifyingKey<BabyBearPoseidon2>)>,

    /// A ptr to the current position in the proof stream, incremented after verifying a proof.
    pub proof_stream_ptr: usize,

    /// A stream of public values from the program (global to entire program).
    pub public_values_stream: Vec<u8>,

    /// A ptr to the current position in the public values stream, incremented when reading from
    /// `public_values_stream`.
    pub public_values_stream_ptr: usize,

    /// Keeps track of how many times a certain syscall has been called.
    pub syscall_counts: HashMap<SyscallCode, u64>,
}

impl ExecutionState {
    #[must_use]
    /// Create a new [`ExecutionState`].
    pub fn new(pc_start: u32) -> Self {
        Self {
            global_clk: 0,
            // Start at shard 1 since shard 0 is reserved for memory initialization.
            current_shard: 1,
            clk: 0,
            pc: pc_start,
            memory: PagedMemory::new_preallocated(),
            uninitialized_memory: PagedMemory::default(),
            input_stream: Vec::new(),
            input_stream_ptr: 0,
            public_values_stream: Vec::new(),
            public_values_stream_ptr: 0,
            proof_stream: Vec::new(),
            proof_stream_ptr: 0,
            syscall_counts: HashMap::new(),
        }
    }
}

/// Holds data to track changes made to the runtime since a fork point.
#[derive(Debug, Clone, Default)]
#[allow(dead_code)]
pub struct ForkState {
    /// The `global_clk` value at the fork point.
    pub global_clk: u64,
    /// The original `clk` value at the fork point.
    pub clk: u32,
    /// The original `pc` value at the fork point.
    pub pc: u32,
    /// All memory changes since the fork point.
    pub memory_diff: HashMap<u32, Option<MemoryRecord>>,
    /// The original memory access record at the fork point.
    pub op_record: MemoryAccessRecord,
    /// The original execution record at the fork point.
    pub record: ExecutionRecord,
    /// Whether `emit_events` was enabled at the fork point.
    pub executor_mode: ExecutorMode,
}

impl ExecutionState {
    /// Save the execution state to a file.
    pub fn save(&self, file: &mut File) -> std::io::Result<()> {
        let mut writer = std::io::BufWriter::new(file);
        bincode::serialize_into(&mut writer, self).unwrap();
        writer.flush()?;
        writer.seek(std::io::SeekFrom::Start(0))?;
        Ok(())
    }
}<|MERGE_RESOLUTION|>--- conflicted
+++ resolved
@@ -29,11 +29,7 @@
     /// + timestamp that each memory address was accessed.
     pub memory: PagedMemory<MemoryRecord>,
 
-<<<<<<< HEAD
-    /// The global clock keeps track of how many instrutions have been executed through all shards.
-=======
     /// The global clock keeps track of how many instructions have been executed through all shards.
->>>>>>> 8f1749e3
     pub global_clk: u64,
 
     /// The clock increments by 4 (possibly more in syscalls) for each instruction that has been
