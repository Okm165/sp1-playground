--- conflicted
+++ resolved
@@ -113,9 +113,6 @@
     let machine = RiscvAir::machine(config);
     let prover = P::new(machine);
     let (pk, _) = prover.setup(&program);
-<<<<<<< HEAD
-    prove_with_context::<SC, _>(&prover, &pk, program, stdin, opts, Default::default(), None)
-=======
     prove_with_context::<SC, _>(
         &prover,
         &pk,
@@ -125,7 +122,6 @@
         Default::default(),
         shape_config,
     )
->>>>>>> 8f1749e3
 }
 
 pub fn prove_with_context<SC: StarkGenericConfig, P: MachineProver<SC, RiscvAir<SC::Val>>>(
@@ -313,10 +309,7 @@
                             // Fix the shape of the records.
                             if let Some(shape_config) = shape_config {
                                 for record in records.iter_mut() {
-<<<<<<< HEAD
-=======
                                     tracing::info!("fixing shape");
->>>>>>> 8f1749e3
                                     shape_config.fix_shape(record).unwrap();
                                 }
                             }
@@ -762,11 +755,7 @@
         &inputs,
         SP1CoreOpts::default(),
         SP1Context::default(),
-<<<<<<< HEAD
-        None,
-=======
         shape_config,
->>>>>>> 8f1749e3
     )
     .unwrap();
 
