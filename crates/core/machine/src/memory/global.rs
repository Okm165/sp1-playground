--- conflicted
+++ resolved
@@ -420,7 +420,6 @@
         machine.generate_dependencies(&mut runtime.records, &opts, InteractionScope::Local);
 
         let shards = runtime.records;
-<<<<<<< HEAD
         assert_eq!(shards.len(), 2);
         for shard in shards.clone() {
             debug_interactions_with_all_chips::<BabyBearPoseidon2, RiscvAir<BabyBear>>(
@@ -431,8 +430,6 @@
                 InteractionScope::Local,
             );
         }
-=======
->>>>>>> 9d4c5657
         debug_interactions_with_all_chips::<BabyBearPoseidon2, RiscvAir<BabyBear>>(
             &machine,
             &pkey,
