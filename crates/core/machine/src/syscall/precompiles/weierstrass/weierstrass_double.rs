use core::{
    borrow::{Borrow, BorrowMut},
    mem::size_of,
};
use std::{fmt::Debug, marker::PhantomData};

use crate::{air::MemoryAirBuilder, utils::zeroed_vec};
use generic_array::GenericArray;
use num::{BigUint, Zero};
use p3_air::{Air, AirBuilder, BaseAir};
use p3_field::{AbstractField, PrimeField32};
use p3_matrix::{dense::RowMajorMatrix, Matrix};
use p3_maybe_rayon::prelude::{ParallelBridge, ParallelIterator, ParallelSlice};
use sp1_core_executor::{
    events::{
        ByteLookupEvent, ByteRecord, EllipticCurveDoubleEvent, FieldOperation, PrecompileEvent,
    },
    syscalls::SyscallCode,
    ExecutionRecord, Program,
};
use sp1_curves::{
    params::{FieldParameters, Limbs, NumLimbs, NumWords},
    weierstrass::WeierstrassParameters,
    AffinePoint, CurveType, EllipticCurve,
};
use sp1_derive::AlignedBorrow;
use sp1_stark::air::{InteractionScope, MachineAir, SP1AirBuilder};

use crate::{
    memory::{MemoryCols, MemoryWriteCols},
    operations::field::field_op::FieldOpCols,
    utils::limbs_from_prev_access,
};

pub const fn num_weierstrass_double_cols<P: FieldParameters + NumWords>() -> usize {
    size_of::<WeierstrassDoubleAssignCols<u8, P>>()
}

/// A set of columns to double a point on a Weierstrass curve.
///
/// Right now the number of limbs is assumed to be a constant, although this could be macro-ed or
/// made generic in the future.
#[derive(Debug, Clone, AlignedBorrow)]
#[repr(C)]
pub struct WeierstrassDoubleAssignCols<T, P: FieldParameters + NumWords> {
    pub is_real: T,
    pub shard: T,
    pub nonce: T,
    pub clk: T,
    pub p_ptr: T,
    pub p_access: GenericArray<MemoryWriteCols<T>, P::WordsCurvePoint>,
    pub(crate) slope_denominator: FieldOpCols<T, P>,
    pub(crate) slope_numerator: FieldOpCols<T, P>,
    pub(crate) slope: FieldOpCols<T, P>,
    pub(crate) p_x_squared: FieldOpCols<T, P>,
    pub(crate) p_x_squared_times_3: FieldOpCols<T, P>,
    pub(crate) slope_squared: FieldOpCols<T, P>,
    pub(crate) p_x_plus_p_x: FieldOpCols<T, P>,
    pub(crate) x3_ins: FieldOpCols<T, P>,
    pub(crate) p_x_minus_x: FieldOpCols<T, P>,
    pub(crate) y3_ins: FieldOpCols<T, P>,
    pub(crate) slope_times_p_x_minus_x: FieldOpCols<T, P>,
}

#[derive(Default)]
pub struct WeierstrassDoubleAssignChip<E> {
    _marker: PhantomData<E>,
}

impl<E: EllipticCurve + WeierstrassParameters> WeierstrassDoubleAssignChip<E> {
    pub const fn new() -> Self {
        Self { _marker: PhantomData }
    }

    fn populate_field_ops<F: PrimeField32>(
        blu_events: &mut Vec<ByteLookupEvent>,
        shard: u32,
        cols: &mut WeierstrassDoubleAssignCols<F, E::BaseField>,
        p_x: BigUint,
        p_y: BigUint,
    ) {
        // This populates necessary field operations to double a point on a Weierstrass curve.

        let a = E::a_int();

        // slope = slope_numerator / slope_denominator.
        let slope = {
            // slope_numerator = a + (p.x * p.x) * 3.
            let slope_numerator = {
                let p_x_squared =
                    cols.p_x_squared.populate(blu_events, shard, &p_x, &p_x, FieldOperation::Mul);
                let p_x_squared_times_3 = cols.p_x_squared_times_3.populate(
                    blu_events,
                    shard,
                    &p_x_squared,
                    &BigUint::from(3u32),
                    FieldOperation::Mul,
                );
                cols.slope_numerator.populate(
                    blu_events,
                    shard,
                    &a,
                    &p_x_squared_times_3,
                    FieldOperation::Add,
                )
            };

            // slope_denominator = 2 * y.
            let slope_denominator = cols.slope_denominator.populate(
                blu_events,
                shard,
                &BigUint::from(2u32),
                &p_y,
                FieldOperation::Mul,
            );

            cols.slope.populate(
                blu_events,
                shard,
                &slope_numerator,
                &slope_denominator,
                FieldOperation::Div,
            )
        };

        // x = slope * slope - (p.x + p.x).
        let x = {
            let slope_squared =
                cols.slope_squared.populate(blu_events, shard, &slope, &slope, FieldOperation::Mul);
            let p_x_plus_p_x =
                cols.p_x_plus_p_x.populate(blu_events, shard, &p_x, &p_x, FieldOperation::Add);
            cols.x3_ins.populate(
                blu_events,
                shard,
                &slope_squared,
                &p_x_plus_p_x,
                FieldOperation::Sub,
            )
        };

        // y = slope * (p.x - x) - p.y.
        {
            let p_x_minus_x =
                cols.p_x_minus_x.populate(blu_events, shard, &p_x, &x, FieldOperation::Sub);
            let slope_times_p_x_minus_x = cols.slope_times_p_x_minus_x.populate(
                blu_events,
                shard,
                &slope,
                &p_x_minus_x,
                FieldOperation::Mul,
            );
            cols.y3_ins.populate(
                blu_events,
                shard,
                &slope_times_p_x_minus_x,
                &p_y,
                FieldOperation::Sub,
            );
        }
    }
}

impl<F: PrimeField32, E: EllipticCurve + WeierstrassParameters> MachineAir<F>
    for WeierstrassDoubleAssignChip<E>
{
    type Record = ExecutionRecord;
    type Program = Program;

    fn name(&self) -> String {
        match E::CURVE_TYPE {
            CurveType::Secp256k1 => "Secp256k1DoubleAssign".to_string(),
            CurveType::Bn254 => "Bn254DoubleAssign".to_string(),
            CurveType::Bls12381 => "Bls12381DoubleAssign".to_string(),
            _ => panic!("Unsupported curve"),
        }
    }

    fn generate_dependencies(&self, input: &Self::Record, output: &mut Self::Record) {
        let events = match E::CURVE_TYPE {
            CurveType::Secp256k1 => &input.get_precompile_events(SyscallCode::SECP256K1_DOUBLE),
            CurveType::Bn254 => &input.get_precompile_events(SyscallCode::BN254_DOUBLE),
            CurveType::Bls12381 => &input.get_precompile_events(SyscallCode::BLS12381_DOUBLE),
            _ => panic!("Unsupported curve"),
        };

        let num_cols = num_weierstrass_double_cols::<E::BaseField>();
        let chunk_size = std::cmp::max(events.len() / num_cpus::get(), 1);

        let blu_events: Vec<Vec<ByteLookupEvent>> = events
            .par_chunks(chunk_size)
<<<<<<< HEAD
            .map(|ops: &[PrecompileEvent]| {
                // The blu map stores shard -> map(byte lookup event -> multiplicity).
                let mut blu = Vec::new();
                ops.iter().for_each(|op| match op {
                    PrecompileEvent::Secp256k1Double(event)
                    | PrecompileEvent::Bn254Double(event)
                    | PrecompileEvent::Bls12381Double(event) => {
                        let mut row = vec![F::zero(); num_cols];
=======
            .map(|events| {
                let mut new_byte_lookup_events = Vec::new();

                let rows = events
                    .iter()
                    .map(|(_, event)| {
                        let event = match (E::CURVE_TYPE, event) {
                            (CurveType::Secp256k1, PrecompileEvent::Secp256k1Double(event)) => {
                                event
                            }
                            (CurveType::Bn254, PrecompileEvent::Bn254Double(event)) => event,
                            (CurveType::Bls12381, PrecompileEvent::Bls12381Double(event)) => event,
                            _ => panic!("Unsupported curve"),
                        };

                        let mut row =
                            vec![F::zero(); num_weierstrass_double_cols::<E::BaseField>()];
>>>>>>> 142c005d
                        let cols: &mut WeierstrassDoubleAssignCols<F, E::BaseField> =
                            row.as_mut_slice().borrow_mut();
                        Self::populate_row(event, cols, &mut blu);
                    }
                    _ => unreachable!(),
                });
                blu
            })
            .collect();

        for blu in blu_events {
            output.add_byte_lookup_events(blu);
        }
    }

    fn generate_trace(
        &self,
        input: &ExecutionRecord,
        _: &mut ExecutionRecord,
    ) -> RowMajorMatrix<F> {
        // collects the events based on the curve type.
        let events = match E::CURVE_TYPE {
            CurveType::Secp256k1 => input.get_precompile_events(SyscallCode::SECP256K1_DOUBLE),
            CurveType::Bn254 => input.get_precompile_events(SyscallCode::BN254_DOUBLE),
            CurveType::Bls12381 => input.get_precompile_events(SyscallCode::BLS12381_DOUBLE),
            _ => panic!("Unsupported curve"),
        };

        let num_cols = num_weierstrass_double_cols::<E::BaseField>();
        let num_rows = input
            .fixed_log2_rows::<F, _>(self)
            .map(|x| 1 << x)
            .unwrap_or(std::cmp::max(events.len().next_power_of_two(), 4));
        let mut values = unsafe { zeroed_vec(num_rows * num_cols) };
        let chunk_size = 64;

        let mut dummy_row = vec![F::zero(); num_cols];
        let cols: &mut WeierstrassDoubleAssignCols<F, E::BaseField> =
            dummy_row.as_mut_slice().borrow_mut();
        let zero = BigUint::zero();
        Self::populate_field_ops(&mut vec![], 0, cols, zero.clone(), zero);

        values.chunks_mut(chunk_size * num_cols).enumerate().par_bridge().for_each(|(i, rows)| {
            rows.chunks_mut(num_cols).enumerate().for_each(|(j, row)| {
                let idx = i * chunk_size + j;
                if idx < events.len() {
                    let mut new_byte_lookup_events = Vec::new();
                    let cols: &mut WeierstrassDoubleAssignCols<F, E::BaseField> = row.borrow_mut();
                    match &events[idx] {
                        PrecompileEvent::Secp256k1Double(event)
                        | PrecompileEvent::Bn254Double(event)
                        | PrecompileEvent::Bls12381Double(event) => {
                            Self::populate_row(event, cols, &mut new_byte_lookup_events);
                        }
                        _ => unreachable!(),
                    }
                } else {
                    row.copy_from_slice(&dummy_row);
                }
            });
        });

        // Convert the trace to a row major matrix.
        let mut trace = RowMajorMatrix::new(values, num_weierstrass_double_cols::<E::BaseField>());

        // Write the nonces to the trace.
        for i in 0..trace.height() {
            let cols: &mut WeierstrassDoubleAssignCols<F, E::BaseField> = trace.values[i
                * num_weierstrass_double_cols::<E::BaseField>()
                ..(i + 1) * num_weierstrass_double_cols::<E::BaseField>()]
                .borrow_mut();
            cols.nonce = F::from_canonical_usize(i);
        }

        trace
    }

    fn included(&self, shard: &Self::Record) -> bool {
        match E::CURVE_TYPE {
            CurveType::Secp256k1 => {
                !shard.get_precompile_events(SyscallCode::SECP256K1_DOUBLE).is_empty()
            }
            CurveType::Bn254 => !shard.get_precompile_events(SyscallCode::BN254_DOUBLE).is_empty(),
            CurveType::Bls12381 => {
                !shard.get_precompile_events(SyscallCode::BLS12381_DOUBLE).is_empty()
            }
            _ => panic!("Unsupported curve"),
        }
    }
}

impl<E: EllipticCurve + WeierstrassParameters> WeierstrassDoubleAssignChip<E> {
    pub fn populate_row<F: PrimeField32>(
        event: &EllipticCurveDoubleEvent,
        cols: &mut WeierstrassDoubleAssignCols<F, E::BaseField>,
        new_byte_lookup_events: &mut Vec<ByteLookupEvent>,
    ) {
        // Decode affine points.
        let p = &event.p;
        let p = AffinePoint::<E>::from_words_le(p);
        let (p_x, p_y) = (p.x, p.y);

        // Populate basic columns.
        cols.is_real = F::one();
        cols.shard = F::from_canonical_u32(event.shard);
        cols.clk = F::from_canonical_u32(event.clk);
        cols.p_ptr = F::from_canonical_u32(event.p_ptr);

        Self::populate_field_ops(new_byte_lookup_events, event.shard, cols, p_x, p_y);

        // Populate the memory access columns.
        for i in 0..cols.p_access.len() {
            cols.p_access[i].populate(event.p_memory_records[i], new_byte_lookup_events);
        }
    }
}

impl<F, E: EllipticCurve + WeierstrassParameters> BaseAir<F> for WeierstrassDoubleAssignChip<E> {
    fn width(&self) -> usize {
        num_weierstrass_double_cols::<E::BaseField>()
    }
}

impl<AB, E: EllipticCurve + WeierstrassParameters> Air<AB> for WeierstrassDoubleAssignChip<E>
where
    AB: SP1AirBuilder,
    Limbs<AB::Var, <E::BaseField as NumLimbs>::Limbs>: Copy,
{
    fn eval(&self, builder: &mut AB) {
        let main = builder.main();
        let local = main.row_slice(0);
        let local: &WeierstrassDoubleAssignCols<AB::Var, E::BaseField> = (*local).borrow();
        let next = main.row_slice(1);
        let next: &WeierstrassDoubleAssignCols<AB::Var, E::BaseField> = (*next).borrow();

        // Constrain the incrementing nonce.
        builder.when_first_row().assert_zero(local.nonce);
        builder.when_transition().assert_eq(local.nonce + AB::Expr::one(), next.nonce);

        let num_words_field_element = E::BaseField::NB_LIMBS / 4;
        let p_x = limbs_from_prev_access(&local.p_access[0..num_words_field_element]);
        let p_y = limbs_from_prev_access(&local.p_access[num_words_field_element..]);

        // `a` in the Weierstrass form: y^2 = x^3 + a * x + b.
        let a = E::BaseField::to_limbs_field::<AB::Expr, _>(&E::a_int());

        // slope = slope_numerator / slope_denominator.
        let slope = {
            // slope_numerator = a + (p.x * p.x) * 3.
            {
                local.p_x_squared.eval(builder, &p_x, &p_x, FieldOperation::Mul, local.is_real);

                local.p_x_squared_times_3.eval(
                    builder,
                    &local.p_x_squared.result,
                    &E::BaseField::to_limbs_field::<AB::Expr, _>(&BigUint::from(3u32)),
                    FieldOperation::Mul,
                    local.is_real,
                );

                local.slope_numerator.eval(
                    builder,
                    &a,
                    &local.p_x_squared_times_3.result,
                    FieldOperation::Add,
                    local.is_real,
                );
            };

            // slope_denominator = 2 * y.
            local.slope_denominator.eval(
                builder,
                &E::BaseField::to_limbs_field::<AB::Expr, _>(&BigUint::from(2u32)),
                &p_y,
                FieldOperation::Mul,
                local.is_real,
            );

            local.slope.eval(
                builder,
                &local.slope_numerator.result,
                &local.slope_denominator.result,
                FieldOperation::Div,
                local.is_real,
            );

            &local.slope.result
        };

        // x = slope * slope - (p.x + p.x).
        let x = {
            local.slope_squared.eval(builder, slope, slope, FieldOperation::Mul, local.is_real);
            local.p_x_plus_p_x.eval(builder, &p_x, &p_x, FieldOperation::Add, local.is_real);
            local.x3_ins.eval(
                builder,
                &local.slope_squared.result,
                &local.p_x_plus_p_x.result,
                FieldOperation::Sub,
                local.is_real,
            );
            &local.x3_ins.result
        };

        // y = slope * (p.x - x) - p.y.
        {
            local.p_x_minus_x.eval(builder, &p_x, x, FieldOperation::Sub, local.is_real);
            local.slope_times_p_x_minus_x.eval(
                builder,
                slope,
                &local.p_x_minus_x.result,
                FieldOperation::Mul,
                local.is_real,
            );
            local.y3_ins.eval(
                builder,
                &local.slope_times_p_x_minus_x.result,
                &p_y,
                FieldOperation::Sub,
                local.is_real,
            );
        }

        // Constraint self.p_access.value = [self.x3_ins.result, self.y3_ins.result]. This is to
        // ensure that p_access is updated with the new value.
        for i in 0..E::BaseField::NB_LIMBS {
            builder
                .when(local.is_real)
                .assert_eq(local.x3_ins.result[i], local.p_access[i / 4].value()[i % 4]);
            builder.when(local.is_real).assert_eq(
                local.y3_ins.result[i],
                local.p_access[num_words_field_element + i / 4].value()[i % 4],
            );
        }

        builder.eval_memory_access_slice(
            local.shard,
            local.clk.into(),
            local.p_ptr,
            &local.p_access,
            local.is_real,
        );

        // Fetch the syscall id for the curve type.
        let syscall_id_felt = match E::CURVE_TYPE {
            CurveType::Secp256k1 => {
                AB::F::from_canonical_u32(SyscallCode::SECP256K1_DOUBLE.syscall_id())
            }
            CurveType::Bn254 => AB::F::from_canonical_u32(SyscallCode::BN254_DOUBLE.syscall_id()),
            CurveType::Bls12381 => {
                AB::F::from_canonical_u32(SyscallCode::BLS12381_DOUBLE.syscall_id())
            }
            _ => panic!("Unsupported curve"),
        };

        builder.receive_syscall(
            local.shard,
            local.clk,
            local.nonce,
            syscall_id_felt,
            local.p_ptr,
            AB::Expr::zero(),
            local.is_real,
            InteractionScope::Local,
        );
    }
}

#[cfg(test)]
pub mod tests {

    use sp1_core_executor::Program;
    use sp1_stark::CpuProver;

    use crate::utils::{
        run_test, setup_logger,
        tests::{BLS12381_DOUBLE_ELF, BN254_DOUBLE_ELF, SECP256K1_DOUBLE_ELF},
    };

    #[test]
    fn test_secp256k1_double_simple() {
        setup_logger();
        let program = Program::from(SECP256K1_DOUBLE_ELF).unwrap();
        run_test::<CpuProver<_, _>>(program).unwrap();
    }

    #[test]
    fn test_bn254_double_simple() {
        setup_logger();
        let program = Program::from(BN254_DOUBLE_ELF).unwrap();
        run_test::<CpuProver<_, _>>(program).unwrap();
    }

    #[test]
    fn test_bls12381_double_simple() {
        setup_logger();
        let program = Program::from(BLS12381_DOUBLE_ELF).unwrap();
        run_test::<CpuProver<_, _>>(program).unwrap();
    }
}<|MERGE_RESOLUTION|>--- conflicted
+++ resolved
@@ -14,6 +14,7 @@
 use sp1_core_executor::{
     events::{
         ByteLookupEvent, ByteRecord, EllipticCurveDoubleEvent, FieldOperation, PrecompileEvent,
+        SyscallEvent,
     },
     syscalls::SyscallCode,
     ExecutionRecord, Program,
@@ -188,34 +189,14 @@
 
         let blu_events: Vec<Vec<ByteLookupEvent>> = events
             .par_chunks(chunk_size)
-<<<<<<< HEAD
-            .map(|ops: &[PrecompileEvent]| {
+            .map(|ops: &[(SyscallEvent, PrecompileEvent)]| {
                 // The blu map stores shard -> map(byte lookup event -> multiplicity).
                 let mut blu = Vec::new();
-                ops.iter().for_each(|op| match op {
+                ops.iter().for_each(|(_, op)| match op {
                     PrecompileEvent::Secp256k1Double(event)
                     | PrecompileEvent::Bn254Double(event)
                     | PrecompileEvent::Bls12381Double(event) => {
                         let mut row = vec![F::zero(); num_cols];
-=======
-            .map(|events| {
-                let mut new_byte_lookup_events = Vec::new();
-
-                let rows = events
-                    .iter()
-                    .map(|(_, event)| {
-                        let event = match (E::CURVE_TYPE, event) {
-                            (CurveType::Secp256k1, PrecompileEvent::Secp256k1Double(event)) => {
-                                event
-                            }
-                            (CurveType::Bn254, PrecompileEvent::Bn254Double(event)) => event,
-                            (CurveType::Bls12381, PrecompileEvent::Bls12381Double(event)) => event,
-                            _ => panic!("Unsupported curve"),
-                        };
-
-                        let mut row =
-                            vec![F::zero(); num_weierstrass_double_cols::<E::BaseField>()];
->>>>>>> 142c005d
                         let cols: &mut WeierstrassDoubleAssignCols<F, E::BaseField> =
                             row.as_mut_slice().borrow_mut();
                         Self::populate_row(event, cols, &mut blu);
@@ -264,7 +245,7 @@
                 if idx < events.len() {
                     let mut new_byte_lookup_events = Vec::new();
                     let cols: &mut WeierstrassDoubleAssignCols<F, E::BaseField> = row.borrow_mut();
-                    match &events[idx] {
+                    match &events[idx].1 {
                         PrecompileEvent::Secp256k1Double(event)
                         | PrecompileEvent::Bn254Double(event)
                         | PrecompileEvent::Bls12381Double(event) => {
