--- conflicted
+++ resolved
@@ -5,7 +5,7 @@
 use p3_matrix::{dense::RowMajorMatrix, Matrix};
 use p3_maybe_rayon::prelude::{ParallelBridge, ParallelIterator, ParallelSlice};
 use sp1_core_executor::{
-    events::{ByteLookupEvent, KeccakPermuteEvent, PrecompileEvent},
+    events::{ByteLookupEvent, KeccakPermuteEvent, PrecompileEvent, SyscallEvent},
     syscalls::SyscallCode,
     ExecutionRecord, Program,
 };
@@ -31,11 +31,11 @@
         let blu_events: Vec<Vec<ByteLookupEvent>> = input
             .get_precompile_events(SyscallCode::KECCAK_PERMUTE)
             .par_chunks(chunk_size)
-            .map(|ops: &[PrecompileEvent]| {
+            .map(|ops: &[(SyscallEvent, PrecompileEvent)]| {
                 // The blu map stores shard -> map(byte lookup event -> multiplicity).
                 let mut blu = Vec::new();
                 let mut chunk = vec![F::zero(); NUM_KECCAK_MEM_COLS * NUM_ROUNDS];
-                ops.iter().for_each(|op| {
+                ops.iter().for_each(|(_, op)| {
                     if let PrecompileEvent::KeccakPermute(event) = op {
                         Self::populate_chunk(event, &mut chunk, &mut blu);
                     } else {
@@ -71,7 +71,6 @@
             dummy_chunk.extend_from_slice(&row);
         }
 
-<<<<<<< HEAD
         values
             .chunks_mut(chunk_size * NUM_KECCAK_MEM_COLS * NUM_ROUNDS)
             .enumerate()
@@ -82,79 +81,10 @@
                         let idx = i * chunk_size + j;
                         if idx < num_events {
                             let mut new_byte_lookup_events = Vec::new();
-                            if let PrecompileEvent::KeccakPermute(event) = &events[idx] {
+                            if let PrecompileEvent::KeccakPermute(event) = &events[idx].1 {
                                 Self::populate_chunk(event, rounds, &mut new_byte_lookup_events);
                             } else {
                                 unreachable!();
-=======
-        // Use par_chunks to generate the trace in parallel.
-        let rows_and_blu_events = (0..num_events)
-            .collect::<Vec<_>>()
-            .par_chunks(chunk_size)
-            .map(|chunk| {
-                let mut new_byte_lookup_events = Vec::new();
-
-                // First generate all the p3_keccak_air traces at once.
-                let perm_inputs = chunk
-                    .iter()
-                    .map(|event_index| event_transform(&events[*event_index].1).pre_state)
-                    .collect::<Vec<_>>();
-                let p3_keccak_trace = generate_trace_rows::<F>(perm_inputs);
-
-                let rows = chunk
-                    .iter()
-                    .enumerate()
-                    .flat_map(|(index_in_chunk, event_index)| {
-                        let mut rows = Vec::new();
-
-                        let event = event_transform(&events[*event_index].1);
-                        let start_clk = event.clk;
-                        let shard = event.shard;
-
-                        // Create all the rows for the permutation.
-                        for i in 0..NUM_ROUNDS {
-                            let p3_keccak_row =
-                                p3_keccak_trace.row(i + index_in_chunk * NUM_ROUNDS);
-                            let mut row = [F::zero(); NUM_KECCAK_MEM_COLS];
-                            // Copy p3_keccak_row into start of cols
-                            row[..NUM_KECCAK_COLS]
-                                .copy_from_slice(p3_keccak_row.collect::<Vec<_>>().as_slice());
-                            let cols: &mut KeccakMemCols<F> = row.as_mut_slice().borrow_mut();
-
-                            cols.shard = F::from_canonical_u32(shard);
-                            cols.clk = F::from_canonical_u32(start_clk);
-                            cols.state_addr = F::from_canonical_u32(event.state_addr);
-                            cols.is_real = F::one();
-
-                            // If this is the first row, then populate read memory accesses
-                            if i == 0 {
-                                for (j, read_record) in event.state_read_records.iter().enumerate()
-                                {
-                                    cols.state_mem[j]
-                                        .populate_read(*read_record, &mut new_byte_lookup_events);
-                                    new_byte_lookup_events.add_u8_range_checks(
-                                        shard,
-                                        &read_record.value.to_le_bytes(),
-                                    );
-                                }
-                                cols.do_memory_check = F::one();
-                                cols.receive_ecall = F::one();
-                            }
-
-                            // If this is the last row, then populate write memory accesses
-                            if i == NUM_ROUNDS - 1 {
-                                for (j, write_record) in
-                                    event.state_write_records.iter().enumerate()
-                                {
-                                    cols.state_mem[j]
-                                        .populate_write(*write_record, &mut new_byte_lookup_events);
-                                    new_byte_lookup_events.add_u8_range_checks(
-                                        shard,
-                                        &write_record.value.to_le_bytes(),
-                                    );
-                                }
-                                cols.do_memory_check = F::one();
->>>>>>> 142c005d
                             }
                         } else {
                             rounds.copy_from_slice(&dummy_chunk[..rounds.len()]);
