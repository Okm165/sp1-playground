--- conflicted
+++ resolved
@@ -606,17 +606,6 @@
         debug_assert!(self.addr_to_mult.is_empty());
         // Initialize constants.
         let total_consts = self.consts.len();
-<<<<<<< HEAD
-        let instrs_consts =
-            self.consts.drain().sorted_by_key(|x| x.1.0.0).map(|(imm, (addr, mult))| {
-                Instruction::Mem(MemInstr {
-                    addrs: MemIo { inner: addr },
-                    vals: MemIo { inner: imm.as_block() },
-                    mult,
-                    kind: MemAccessKind::Write,
-                })
-            });
-=======
         let instrs_consts = take(&mut self.consts).into_iter().map(|(imm, (addr, mult))| {
             Instruction::Mem(MemInstr {
                 addrs: MemIo { inner: addr },
@@ -625,7 +614,6 @@
                 kind: MemAccessKind::Write,
             })
         });
->>>>>>> 18b942a0
         tracing::debug!("number of consts to initialize: {}", instrs_consts.len());
         // Reset the other fields.
         self.next_addr = Default::default();
