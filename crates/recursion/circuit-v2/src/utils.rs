use std::mem::MaybeUninit;

use p3_baby_bear::BabyBear;
use p3_bn254_fr::Bn254Fr;
use p3_field::{AbstractField, PrimeField32};

use sp1_recursion_compiler::ir::{Builder, Config, Felt};
use sp1_recursion_core_v2::air::ChallengerPublicValues;

pub(crate) unsafe fn uninit_challenger_pv<C: Config>(
    _builder: &mut Builder<C>,
) -> ChallengerPublicValues<Felt<C::F>> {
    unsafe { MaybeUninit::zeroed().assume_init() }
}

/// Convert 8 BabyBear words into a Bn254Fr field element by shifting by 31 bits each time. The last
/// word becomes the least significant bits.
#[allow(dead_code)]
pub fn babybears_to_bn254(digest: &[BabyBear; 8]) -> Bn254Fr {
    let mut result = Bn254Fr::zero();
    for word in digest.iter() {
        // Since BabyBear prime is less than 2^31, we can shift by 31 bits each time and still be
        // within the Bn254Fr field, so we don't have to truncate the top 3 bits.
        result *= Bn254Fr::from_canonical_u64(1 << 31);
        result += Bn254Fr::from_canonical_u32(word.as_canonical_u32());
    }
    result
}

/// Convert 32 BabyBear bytes into a Bn254Fr field element. The first byte's most significant 3 bits
/// (which would become the 3 most significant bits) are truncated.
#[allow(dead_code)]
pub fn babybear_bytes_to_bn254(bytes: &[BabyBear; 32]) -> Bn254Fr {
    let mut result = Bn254Fr::zero();
    for (i, byte) in bytes.iter().enumerate() {
        debug_assert!(byte < &BabyBear::from_canonical_u32(256));
        if i == 0 {
            // 32 bytes is more than Bn254 prime, so we need to truncate the top 3 bits.
            result = Bn254Fr::from_canonical_u32(byte.as_canonical_u32() & 0x1f);
        } else {
            result *= Bn254Fr::from_canonical_u32(256);
            result += Bn254Fr::from_canonical_u32(byte.as_canonical_u32());
        }
    }
    result
}

<<<<<<< HEAD
// pub fn felts_to_bn254_var<C: Config>(
//     builder: &mut Builder<C>,
//     digest: &[Felt<C::F>; DIGEST_SIZE],
// ) -> Var<C::N> {
//     let var_2_31: Var<_> = builder.constant(C::N::from_canonical_u32(1 << 31));
//     let result = builder.constant(C::N::zero());
//     for (i, word) in digest.iter().enumerate() {
//         let word_bits = builder.num2bits_f_circuit(*word);
//         let word_var = builder.bits2num_v_circuit(&word_bits);
//         if i == 0 {
//             builder.assign(result, word_var);
//         } else {
//             builder.assign(result, result * var_2_31 + word_var);
//         }
//     }
//     result
// }

// pub fn felt_bytes_to_bn254_var<C: Config>(
//     builder: &mut Builder<C>,
//     bytes: &[Felt<C::F>; 32],
// ) -> Var<C::N> {
//     let var_256: Var<_> = builder.constant(C::N::from_canonical_u32(256));
//     let zero_var: Var<_> = builder.constant(C::N::zero());
//     let result = builder.constant(C::N::zero());
//     for (i, byte) in bytes.iter().enumerate() {
//         let byte_bits = builder.num2bits_f_circuit(*byte);
//         if i == 0 {
//             // Since 32 bytes doesn't fit into Bn254, we need to truncate the top 3 bits.
//             // For first byte, zero out 3 most significant bits.
//             for i in 0..3 {
//                 builder.assign(byte_bits[8 - i - 1], zero_var);
//             }
//             let byte_var = builder.bits2num_v_circuit(&byte_bits);
//             builder.assign(result, byte_var);
//         } else {
//             let byte_var = builder.bits2num_v_circuit(&byte_bits);
//             builder.assign(result, result * var_256 + byte_var);
//         }
//     }
//     result
// }

// pub fn words_to_bytes<T: Copy>(words: &[Word<T>]) -> Vec<T> {
//     words.iter().flat_map(|w| w.0).collect::<Vec<_>>()
// }
=======
#[allow(dead_code)]
pub fn felts_to_bn254_var<C: Config>(
    builder: &mut Builder<C>,
    digest: &[Felt<C::F>; DIGEST_SIZE],
) -> Var<C::N> {
    let var_2_31: Var<_> = builder.constant(C::N::from_canonical_u32(1 << 31));
    let result = builder.constant(C::N::zero());
    for (i, word) in digest.iter().enumerate() {
        let word_bits = builder.num2bits_f_circuit(*word);
        let word_var = builder.bits2num_v_circuit(&word_bits);
        if i == 0 {
            builder.assign(result, word_var);
        } else {
            builder.assign(result, result * var_2_31 + word_var);
        }
    }
    result
}

#[allow(dead_code)]
pub fn felt_bytes_to_bn254_var<C: Config>(
    builder: &mut Builder<C>,
    bytes: &[Felt<C::F>; 32],
) -> Var<C::N> {
    let var_256: Var<_> = builder.constant(C::N::from_canonical_u32(256));
    let zero_var: Var<_> = builder.constant(C::N::zero());
    let result = builder.constant(C::N::zero());
    for (i, byte) in bytes.iter().enumerate() {
        let byte_bits = builder.num2bits_f_circuit(*byte);
        if i == 0 {
            // Since 32 bytes doesn't fit into Bn254, we need to truncate the top 3 bits.
            // For first byte, zero out 3 most significant bits.
            for i in 0..3 {
                builder.assign(byte_bits[8 - i - 1], zero_var);
            }
            let byte_var = builder.bits2num_v_circuit(&byte_bits);
            builder.assign(result, byte_var);
        } else {
            let byte_var = builder.bits2num_v_circuit(&byte_bits);
            builder.assign(result, result * var_256 + byte_var);
        }
    }
    result
}

#[allow(dead_code)]
pub fn words_to_bytes<T: Copy>(words: &[Word<T>]) -> Vec<T> {
    words.iter().flat_map(|w| w.0).collect::<Vec<_>>()
}
>>>>>>> 7216d326

#[cfg(any(test, feature = "export-tests"))]
pub(crate) mod tests {
    use std::sync::Arc;

    use sp1_core_machine::utils::{run_test_machine_with_prover, setup_logger};
    use sp1_recursion_compiler::{asm::AsmConfig, circuit::AsmCompiler, ir::DslIr};

    use sp1_recursion_compiler::ir::TracedVec;
    use sp1_recursion_core_v2::{machine::RecursionAir, Runtime};
    use sp1_stark::{
        baby_bear_poseidon2::BabyBearPoseidon2, CpuProver, InnerChallenge, InnerVal, MachineProver,
        MachineProvingKey,
    };

    use crate::witness::WitnessBlock;

    type SC = BabyBearPoseidon2;
    type F = InnerVal;
    type EF = InnerChallenge;

    /// A simplified version of some code from `recursion/core/src/stark/mod.rs`.
    /// Takes in a program and runs it with the given witness and generates a proof with a variety
    /// of machines depending on the provided test_config.
    pub(crate) fn run_test_recursion_with_prover<P: MachineProver<SC, RecursionAir<F, 3, 0>>>(
        operations: TracedVec<DslIr<AsmConfig<F, EF>>>,
        witness_stream: impl IntoIterator<Item = WitnessBlock<AsmConfig<F, EF>>>,
    ) {
        setup_logger();

        let compile_span = tracing::debug_span!("compile").entered();
        let mut compiler = AsmCompiler::<AsmConfig<F, EF>>::default();
        let program = Arc::new(compiler.compile(operations));
        compile_span.exit();

        let config = SC::default();

        let run_span = tracing::debug_span!("run the recursive program").entered();
        let mut runtime = Runtime::<F, EF, _>::new(program.clone(), config.perm.clone());
        runtime.witness_stream.extend(witness_stream);
        tracing::debug_span!("run").in_scope(|| runtime.run().unwrap());
        assert!(runtime.witness_stream.is_empty());
        run_span.exit();

        let records = vec![runtime.record];

        // Run with the poseidon2 wide chip.
        let proof_wide_span = tracing::debug_span!("Run test with wide machine").entered();
        let wide_machine = RecursionAir::<_, 3, 0>::compress_machine(SC::default());
        let (pk, vk) = wide_machine.setup(&program);
        let pk = P::DeviceProvingKey::from_host(pk);
        let prover = P::new(wide_machine);
        let result = run_test_machine_with_prover::<_, _, P>(&prover, records.clone(), pk, vk);
        proof_wide_span.exit();

        if let Err(e) = result {
            panic!("Verification failed: {:?}", e);
        }
    }

    #[allow(dead_code)]
    pub(crate) fn run_test_recursion(
        operations: TracedVec<DslIr<AsmConfig<F, EF>>>,
        witness_stream: impl IntoIterator<Item = WitnessBlock<AsmConfig<F, EF>>>,
    ) {
        run_test_recursion_with_prover::<CpuProver<_, _>>(operations, witness_stream)
    }
}<|MERGE_RESOLUTION|>--- conflicted
+++ resolved
@@ -45,54 +45,6 @@
     result
 }
 
-<<<<<<< HEAD
-// pub fn felts_to_bn254_var<C: Config>(
-//     builder: &mut Builder<C>,
-//     digest: &[Felt<C::F>; DIGEST_SIZE],
-// ) -> Var<C::N> {
-//     let var_2_31: Var<_> = builder.constant(C::N::from_canonical_u32(1 << 31));
-//     let result = builder.constant(C::N::zero());
-//     for (i, word) in digest.iter().enumerate() {
-//         let word_bits = builder.num2bits_f_circuit(*word);
-//         let word_var = builder.bits2num_v_circuit(&word_bits);
-//         if i == 0 {
-//             builder.assign(result, word_var);
-//         } else {
-//             builder.assign(result, result * var_2_31 + word_var);
-//         }
-//     }
-//     result
-// }
-
-// pub fn felt_bytes_to_bn254_var<C: Config>(
-//     builder: &mut Builder<C>,
-//     bytes: &[Felt<C::F>; 32],
-// ) -> Var<C::N> {
-//     let var_256: Var<_> = builder.constant(C::N::from_canonical_u32(256));
-//     let zero_var: Var<_> = builder.constant(C::N::zero());
-//     let result = builder.constant(C::N::zero());
-//     for (i, byte) in bytes.iter().enumerate() {
-//         let byte_bits = builder.num2bits_f_circuit(*byte);
-//         if i == 0 {
-//             // Since 32 bytes doesn't fit into Bn254, we need to truncate the top 3 bits.
-//             // For first byte, zero out 3 most significant bits.
-//             for i in 0..3 {
-//                 builder.assign(byte_bits[8 - i - 1], zero_var);
-//             }
-//             let byte_var = builder.bits2num_v_circuit(&byte_bits);
-//             builder.assign(result, byte_var);
-//         } else {
-//             let byte_var = builder.bits2num_v_circuit(&byte_bits);
-//             builder.assign(result, result * var_256 + byte_var);
-//         }
-//     }
-//     result
-// }
-
-// pub fn words_to_bytes<T: Copy>(words: &[Word<T>]) -> Vec<T> {
-//     words.iter().flat_map(|w| w.0).collect::<Vec<_>>()
-// }
-=======
 #[allow(dead_code)]
 pub fn felts_to_bn254_var<C: Config>(
     builder: &mut Builder<C>,
@@ -142,7 +94,6 @@
 pub fn words_to_bytes<T: Copy>(words: &[Word<T>]) -> Vec<T> {
     words.iter().flat_map(|w| w.0).collect::<Vec<_>>()
 }
->>>>>>> 7216d326
 
 #[cfg(any(test, feature = "export-tests"))]
 pub(crate) mod tests {
