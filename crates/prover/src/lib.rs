//! An end-to-end-prover implementation for the SP1 RISC-V zkVM.
//!
//! Seperates the proof generation process into multiple stages:
//!
//! 1. Generate shard proofs which split up and prove the valid execution of a RISC-V program.
//! 2. Compress shard proofs into a single shard proof.
//! 3. Wrap the shard proof into a SNARK-friendly field.
//! 4. Wrap the last shard proof, proven over the SNARK-friendly field, into a PLONK proof.

#![allow(clippy::too_many_arguments)]
#![allow(clippy::new_without_default)]
#![allow(clippy::collapsible_else_if)]

pub mod build;
pub mod components;
pub mod types;
pub mod utils;
pub mod verify;

use std::{
    borrow::Borrow,
    env,
    num::NonZeroUsize,
    path::Path,
    sync::{
        atomic::{AtomicUsize, Ordering},
        mpsc::sync_channel,
        Arc, Mutex,
    },
    thread,
};

use itertools::Itertools;
use lru::LruCache;

use tracing::instrument;

use p3_baby_bear::BabyBear;
use p3_challenger::CanObserve;
use p3_field::{AbstractField, PrimeField};
use p3_matrix::dense::RowMajorMatrix;
use sp1_core_executor::{ExecutionError, ExecutionReport, Executor, Program, SP1Context};
use sp1_core_machine::{
    io::{SP1PublicValues, SP1Stdin},
    riscv::RiscvAir,
    utils::{concurrency::TurnBasedSync, SP1CoreProverError},
};
use sp1_stark::MachineProvingKey;

use sp1_primitives::hash_deferred_proof;

use sp1_recursion_compiler::{
    circuit::AsmCompiler,
    config::InnerConfig,
    ir::{Builder, Witness},
};

pub use sp1_recursion_gnark_ffi::proof::{Groth16Bn254Proof, PlonkBn254Proof};
use sp1_recursion_gnark_ffi::{groth16_bn254::Groth16Bn254Prover, plonk_bn254::PlonkBn254Prover};

use sp1_stark::{
    air::PublicValues, baby_bear_poseidon2::BabyBearPoseidon2, Challenge, Challenger,
    MachineProver, MachineVerificationError, SP1CoreOpts, SP1ProverOpts, ShardProof,
    StarkGenericConfig, StarkVerifyingKey, Val, Word, DIGEST_SIZE,
};

use sp1_recursion_core_v2::{
    air::RecursionPublicValues, machine::RecursionAir, runtime::ExecutionRecord,
    stark::config::BabyBearPoseidon2Outer, RecursionProgram, Runtime as RecursionRuntime,
};

use sp1_recursion_circuit_v2::{
    hash::FieldHasher,
    machine::{
        SP1CompressShape, SP1CompressVerifier, SP1CompressWithVKeyVerifier,
        SP1CompressWithVKeyWitnessValues, SP1CompressWitnessValues, SP1DeferredVerifier,
        SP1DeferredWitnessValues, SP1MerkleProofWitnessValues, SP1RecursionShape,
        SP1RecursionWitnessValues, SP1RecursiveVerifier,
    },
    merkle_tree::MerkleTree,
    witness::Witnessable,
};

pub use types::*;
use utils::words_to_bytes;

use components::{DefaultProverComponents, SP1ProverComponents};

pub use sp1_core_machine::SP1_CIRCUIT_VERSION;

/// The configuration for the core prover.
pub type CoreSC = BabyBearPoseidon2;

/// The configuration for the inner prover.
pub type InnerSC = BabyBearPoseidon2;

/// The configuration for the outer prover.
pub type OuterSC = BabyBearPoseidon2Outer;

const COMPRESS_DEGREE: usize = 3;
const SHRINK_DEGREE: usize = 3;
const WRAP_DEGREE: usize = 17;

const CORE_CACHE_SIZE: usize = 100;
const COMPRESS_CACHE_SIZE: usize = 10;

pub type CompressAir<F> = RecursionAir<F, COMPRESS_DEGREE, 0>;
pub type ShrinkAir<F> = RecursionAir<F, SHRINK_DEGREE, 0>;
pub type WrapAir<F> = RecursionAir<F, WRAP_DEGREE, 0>;

/// A end-to-end prover implementation for the SP1 RISC-V zkVM.
pub struct SP1Prover<C: SP1ProverComponents = DefaultProverComponents> {
    /// The machine used for proving the core step.
    pub core_prover: C::CoreProver,

    /// The machine used for proving the recursive and reduction steps.
    pub compress_prover: C::CompressProver,

    /// The machine used for proving the shrink step.
    pub shrink_prover: C::ShrinkProver,

    /// The machine used for proving the wrapping step.
    pub wrap_prover: C::WrapProver,

    pub recursion_programs: Mutex<LruCache<SP1RecursionShape, Arc<RecursionProgram<BabyBear>>>>,

    pub recursion_cache_misses: AtomicUsize,

    pub compress_programs: Mutex<LruCache<SP1CompressShape, Arc<RecursionProgram<BabyBear>>>>,

    pub compress_cache_misses: AtomicUsize,

    pub root: <InnerSC as FieldHasher<BabyBear>>::Digest,

    pub allowed_vkeys: Vec<<InnerSC as FieldHasher<BabyBear>>::Digest>,

    pub merkle_tree: MerkleTree<BabyBear, InnerSC>,
}

impl<C: SP1ProverComponents> SP1Prover<C> {
    /// Initializes a new [SP1Prover].
    #[instrument(name = "initialize prover", level = "debug", skip_all)]
    pub fn new() -> Self {
        Self::uninitialized()
    }

    /// Creates a new [SP1Prover] with lazily initialized components.
    pub fn uninitialized() -> Self {
        // Initialize the provers.
        let core_machine = RiscvAir::machine(CoreSC::default());
        let core_prover = C::CoreProver::new(core_machine);

        let compress_machine = CompressAir::compress_machine(InnerSC::default());
        let compress_prover = C::CompressProver::new(compress_machine);

        // TODO: Put the correct shrink and wrap machines here.
        let shrink_machine = ShrinkAir::shrink_machine(InnerSC::compressed());
        let shrink_prover = C::ShrinkProver::new(shrink_machine);

        let wrap_machine = WrapAir::wrap_machine(OuterSC::default());
        let wrap_prover = C::WrapProver::new(wrap_machine);

        let core_cache_size = NonZeroUsize::new(
            env::var("PROVER_CORE_CACHE_SIZE")
                .unwrap_or_else(|_| CORE_CACHE_SIZE.to_string())
                .parse()
                .unwrap_or(CORE_CACHE_SIZE),
        )
        .expect("PROVER_CORE_CACHE_SIZE must be a non-zero usize");

        let compress_cache_size = NonZeroUsize::new(
            env::var("PROVER_COMPRESS_CACHE_SIZE")
                .unwrap_or_else(|_| CORE_CACHE_SIZE.to_string())
                .parse()
                .unwrap_or(COMPRESS_CACHE_SIZE),
        )
        .expect("PROVER_COMPRESS_CACHE_SIZE must be a non-zero usize");

        let allowed_vkeys = vec![<InnerSC as FieldHasher<BabyBear>>::Digest::default(); 1 << 16];

        let (root, merkle_tree) = MerkleTree::commit(allowed_vkeys.clone());

        Self {
            core_prover,
            compress_prover,
            shrink_prover,
            wrap_prover,
            recursion_programs: Mutex::new(LruCache::new(core_cache_size)),
            recursion_cache_misses: AtomicUsize::new(0),
            compress_programs: Mutex::new(LruCache::new(compress_cache_size)),
            compress_cache_misses: AtomicUsize::new(0),
            root,
            merkle_tree,
            allowed_vkeys,
        }
    }

    /// Fully initializes the programs, proving keys, and verifying keys that are normally
    /// lazily initialized.
    pub fn initialize(&mut self) {}

    /// Creates a proving key and a verifying key for a given RISC-V ELF.
    #[instrument(name = "setup", level = "debug", skip_all)]
    pub fn setup(&self, elf: &[u8]) -> (SP1ProvingKey, SP1VerifyingKey) {
        let program = Program::from(elf).unwrap();
        let (pk, vk) = self.core_prover.setup(&program);
        let vk = SP1VerifyingKey { vk };
        let pk = SP1ProvingKey { pk: pk.to_host(), elf: elf.to_vec(), vk: vk.clone() };
        (pk, vk)
    }

    /// Generate a proof of an SP1 program with the specified inputs.
    #[instrument(name = "execute", level = "info", skip_all)]
    pub fn execute<'a>(
        &'a self,
        elf: &[u8],
        stdin: &SP1Stdin,
        mut context: SP1Context<'a>,
    ) -> Result<(SP1PublicValues, ExecutionReport), ExecutionError> {
        context.subproof_verifier.replace(Arc::new(self));
        let program = Program::from(elf).unwrap();
        let opts = SP1CoreOpts::default();
        let mut runtime = Executor::with_context(program, opts, context);
        runtime.write_vecs(&stdin.buffer);
        for (reduce_vk, proof, vkey) in stdin.proofs.iter() {
            runtime.write_proof(reduce_vk.clone(), proof.clone(), vkey.clone());
        }
        runtime.run_fast()?;
        Ok((SP1PublicValues::from(&runtime.state.public_values_stream), runtime.report))
    }

    /// Generate shard proofs which split up and prove the valid execution of a RISC-V program with
    /// the core prover. Uses the provided context.
    #[instrument(name = "prove_core", level = "info", skip_all)]
    pub fn prove_core<'a>(
        &'a self,
        pk: &SP1ProvingKey,
        stdin: &SP1Stdin,
        opts: SP1ProverOpts,
        mut context: SP1Context<'a>,
    ) -> Result<SP1CoreProof, SP1CoreProverError> {
        context.subproof_verifier.replace(Arc::new(self));
        let program = Program::from(&pk.elf).unwrap();
        let (proof, public_values_stream, cycles) = sp1_core_machine::utils::prove_with_context::<
            _,
            C::CoreProver,
        >(
            &self.core_prover,
            &<C::CoreProver as MachineProver<BabyBearPoseidon2, RiscvAir<BabyBear>>>::DeviceProvingKey::from_host(
                pk.pk.clone(),
            ),
            program,
            stdin,
            opts.core_opts,
            context,
        )?;
        Self::check_for_high_cycles(cycles);
        let public_values = SP1PublicValues::from(&public_values_stream);
        Ok(SP1CoreProof {
            proof: SP1CoreProofData(proof.shard_proofs),
            stdin: stdin.clone(),
            public_values,
            cycles,
        })
    }

    pub fn recursion_program(
        &self,
        input: &SP1RecursionWitnessValues<CoreSC>,
    ) -> Arc<RecursionProgram<BabyBear>> {
        let mut cache = self.recursion_programs.lock().unwrap();
        cache
            .get_or_insert(input.shape(), || {
                let misses = self.recursion_cache_misses.fetch_add(1, Ordering::Relaxed);
                tracing::debug!("Core cache miss, misses: {}", misses);
                // Get the operations.
                let builder_span = tracing::debug_span!("build recursion program").entered();
                let mut builder = Builder::<InnerConfig>::default();
                let input = input.read(&mut builder);
                SP1RecursiveVerifier::verify(&mut builder, self.core_prover.machine(), input);
                let operations = builder.into_operations();
                builder_span.exit();

                // Compile the program.
                let compiler_span = tracing::debug_span!("compile recursion program").entered();
                let mut compiler = AsmCompiler::<InnerConfig>::default();
                let program = Arc::new(compiler.compile(operations));
                compiler_span.exit();
                program
            })
            .clone()
    }

    pub fn compress_program(
        &self,
        input: &SP1CompressWithVKeyWitnessValues<InnerSC>,
    ) -> Arc<RecursionProgram<BabyBear>> {
        let mut cache = self.compress_programs.lock().unwrap();
        cache
            .get_or_insert(input.shape(), || {
                let misses = self.compress_cache_misses.fetch_add(1, Ordering::Relaxed);
                tracing::debug!("Compress cache miss, misses: {}", misses);
                // Get the operations.
                let builder_span = tracing::debug_span!("build compress program").entered();
                let mut builder = Builder::<InnerConfig>::default();
                let input = input.read(&mut builder);
<<<<<<< HEAD
                SP1CompressVerifier::verify(&mut builder, self.compress_prover.machine(), input);
                let operations = builder.into_operations();
=======
                SP1CompressWithVKeyVerifier::verify(
                    &mut builder,
                    self.compress_prover.machine(),
                    input,
                );
                let operations = builder.operations;
>>>>>>> c26c303e
                builder_span.exit();

                // Compile the program.
                let compiler_span = tracing::debug_span!("compile compress program").entered();
                let mut compiler = AsmCompiler::<InnerConfig>::default();
                let program = Arc::new(compiler.compile(operations));
                compiler_span.exit();
                program
            })
            .clone()
    }

    pub fn shrink_program(
        &self,
        input: &SP1CompressWithVKeyWitnessValues<InnerSC>,
    ) -> Arc<RecursionProgram<BabyBear>> {
        self.compress_program(input)
    }

    pub fn wrap_program(
        &self,
        input: &SP1CompressWitnessValues<InnerSC>,
    ) -> Arc<RecursionProgram<BabyBear>> {
        // Get the operations.
        let builder_span = tracing::debug_span!("build compress program").entered();
        let mut builder = Builder::<InnerConfig>::default();
        let input = input.read(&mut builder);
        SP1CompressVerifier::verify(&mut builder, self.shrink_prover.machine(), input);
        let operations = builder.into_operations();
        builder_span.exit();

        // Compile the program.
        let compiler_span = tracing::debug_span!("compile compress program").entered();
        let mut compiler = AsmCompiler::<InnerConfig>::default();
        let program = Arc::new(compiler.compile(operations));
        compiler_span.exit();
        program
    }

    pub fn deferred_program(
        &self,
        input: &SP1DeferredWitnessValues<InnerSC>,
    ) -> Arc<RecursionProgram<BabyBear>> {
        // Compile the program.

        // Get the operations.
        let operations_span =
            tracing::debug_span!("Get operations for the deferred program").entered();
        let mut builder = Builder::<InnerConfig>::default();
        let input_read_span = tracing::debug_span!("Read input values").entered();
        let input = input.read(&mut builder);
        input_read_span.exit();
        let verify_span = tracing::debug_span!("Verify deferred program").entered();
        SP1DeferredVerifier::verify(&mut builder, self.compress_prover.machine(), input);
        verify_span.exit();
        let operations = builder.into_operations();
        operations_span.exit();

        // Compile the program.
        tracing::debug_span!("Compile compress program").in_scope(|| {
            let mut compiler = AsmCompiler::<InnerConfig>::default();
            Arc::new(compiler.compile(operations))
        })
    }

    pub fn get_recursion_core_inputs(
        &self,
        vk: &StarkVerifyingKey<CoreSC>,
        leaf_challenger: &Challenger<CoreSC>,
        shard_proofs: &[ShardProof<CoreSC>],
        batch_size: usize,
        is_complete: bool,
    ) -> Vec<SP1RecursionWitnessValues<CoreSC>> {
        let mut core_inputs = Vec::new();
        let mut reconstruct_challenger = self.core_prover.config().challenger();
        vk.observe_into(&mut reconstruct_challenger);

        // Prepare the inputs for the recursion programs.
        for batch in shard_proofs.chunks(batch_size) {
            let proofs = batch.to_vec();

            core_inputs.push(SP1RecursionWitnessValues {
                vk: vk.clone(),
                shard_proofs: proofs.clone(),
                leaf_challenger: leaf_challenger.clone(),
                initial_reconstruct_challenger: reconstruct_challenger.clone(),
                is_complete,
            });
            assert_eq!(reconstruct_challenger.input_buffer.len(), 0);
            assert_eq!(reconstruct_challenger.sponge_state.len(), 16);
            assert_eq!(reconstruct_challenger.output_buffer.len(), 16);

            for proof in batch.iter() {
                reconstruct_challenger.observe(proof.commitment.main_commit);
                reconstruct_challenger
                    .observe_slice(&proof.public_values[0..self.core_prover.num_pv_elts()]);
            }
        }

        // Check that the leaf challenger is the same as the reconstruct challenger.
        assert_eq!(reconstruct_challenger.sponge_state, leaf_challenger.sponge_state);
        assert_eq!(reconstruct_challenger.input_buffer, leaf_challenger.input_buffer);
        assert_eq!(reconstruct_challenger.output_buffer, leaf_challenger.output_buffer);
        core_inputs
    }

    pub fn get_recursion_deferred_inputs<'a>(
        &'a self,
        vk: &'a StarkVerifyingKey<CoreSC>,
        leaf_challenger: &'a Challenger<InnerSC>,
        last_proof_pv: &PublicValues<Word<BabyBear>, BabyBear>,
        deferred_proofs: &[SP1ReduceProof<InnerSC>],
        batch_size: usize,
    ) -> Vec<SP1DeferredWitnessValues<InnerSC>> {
        // Prepare the inputs for the deferred proofs recursive verification.
        let mut deferred_digest = [Val::<InnerSC>::zero(); DIGEST_SIZE];
        let mut deferred_inputs = Vec::new();

        for batch in deferred_proofs.chunks(batch_size) {
            let vks_and_proofs =
                batch.iter().cloned().map(|proof| (proof.vk, proof.proof)).collect::<Vec<_>>();

            deferred_inputs.push(SP1DeferredWitnessValues {
                vks_and_proofs,
                start_reconstruct_deferred_digest: deferred_digest,
                is_complete: false,
                sp1_vk: vk.clone(),
                end_pc: Val::<InnerSC>::zero(),
                end_shard: last_proof_pv.shard + BabyBear::one(),
                end_execution_shard: last_proof_pv.execution_shard,
                init_addr_bits: last_proof_pv.last_init_addr_bits,
                finalize_addr_bits: last_proof_pv.last_finalize_addr_bits,
                leaf_challenger: leaf_challenger.clone(),
                committed_value_digest: last_proof_pv.committed_value_digest,
                deferred_proofs_digest: last_proof_pv.deferred_proofs_digest,
            });

            deferred_digest = Self::hash_deferred_proofs(deferred_digest, batch);
        }
        deferred_inputs
    }

    /// Generate the inputs for the first layer of recursive proofs.
    #[allow(clippy::type_complexity)]
    pub fn get_first_layer_inputs<'a>(
        &'a self,
        vk: &'a SP1VerifyingKey,
        leaf_challenger: &'a Challenger<InnerSC>,
        shard_proofs: &[ShardProof<InnerSC>],
        deferred_proofs: &[SP1ReduceProof<InnerSC>],
        batch_size: usize,
    ) -> Vec<SP1CircuitWitness> {
        let is_complete = shard_proofs.len() == 1 && deferred_proofs.is_empty();
        let core_inputs = self.get_recursion_core_inputs(
            &vk.vk,
            leaf_challenger,
            shard_proofs,
            batch_size,
            is_complete,
        );
        let last_proof_pv = shard_proofs.last().unwrap().public_values.as_slice().borrow();
        let deferred_inputs = self.get_recursion_deferred_inputs(
            &vk.vk,
            leaf_challenger,
            last_proof_pv,
            deferred_proofs,
            batch_size,
        );

        let mut inputs = Vec::new();
        inputs.extend(core_inputs.into_iter().map(SP1CircuitWitness::Core));
        inputs.extend(deferred_inputs.into_iter().map(SP1CircuitWitness::Deferred));
        inputs
    }

    /// Reduce shards proofs to a single shard proof using the recursion prover.
    #[instrument(name = "compress", level = "info", skip_all)]
    pub fn compress(
        &self,
        vk: &SP1VerifyingKey,
        proof: SP1CoreProof,
        deferred_proofs: Vec<SP1ReduceProof<InnerSC>>,
        opts: SP1ProverOpts,
    ) -> Result<SP1ReduceProof<InnerSC>, SP1RecursionProverError> {
        // Set the batch size for the reduction tree.
        let batch_size = 2;
        let first_layer_batch_size = 2;
        let shard_proofs = &proof.proof.0;

        // Get the leaf challenger.
        let mut leaf_challenger = self.core_prover.config().challenger();
        vk.vk.observe_into(&mut leaf_challenger);
        shard_proofs.iter().for_each(|proof| {
            leaf_challenger.observe(proof.commitment.main_commit);
            leaf_challenger.observe_slice(&proof.public_values[0..self.core_prover.num_pv_elts()]);
        });

        // Generate the first layer inputs.
        let first_layer_inputs = self.get_first_layer_inputs(
            vk,
            &leaf_challenger,
            shard_proofs,
            &deferred_proofs,
            first_layer_batch_size,
        );

        // Calculate the expected height of the tree.
        let mut expected_height = if first_layer_inputs.len() == 1 { 0 } else { 1 };
        let num_first_layer_inputs = first_layer_inputs.len();
        let mut num_layer_inputs = num_first_layer_inputs;
        while num_layer_inputs > batch_size {
            num_layer_inputs = (num_layer_inputs + 1) / 2;
            expected_height += 1;
        }

        // Generate the proofs.
        let span = tracing::Span::current().clone();
        let (vk, proof) = thread::scope(|s| {
            let _span = span.enter();

            // Spawn a worker that sends the first layer inputs to a bounded channel.
            let input_sync = Arc::new(TurnBasedSync::new());
            let (input_tx, input_rx) = sync_channel::<(usize, usize, SP1CircuitWitness)>(
                opts.recursion_opts.checkpoints_channel_capacity,
            );
            let input_tx = Arc::new(Mutex::new(input_tx));
            {
                let input_tx = Arc::clone(&input_tx);
                let input_sync = Arc::clone(&input_sync);
                s.spawn(move || {
                    for (index, input) in first_layer_inputs.into_iter().enumerate() {
                        input_sync.wait_for_turn(index);
                        input_tx.lock().unwrap().send((index, 0, input)).unwrap();
                        input_sync.advance_turn();
                    }
                });
            }

            // Spawn workers who generate the records and traces.
            let record_and_trace_sync = Arc::new(TurnBasedSync::new());
            let (record_and_trace_tx, record_and_trace_rx) =
                sync_channel::<(
                    usize,
                    usize,
                    Arc<RecursionProgram<BabyBear>>,
                    ExecutionRecord<BabyBear>,
                    Vec<(String, RowMajorMatrix<BabyBear>)>,
                )>(opts.recursion_opts.records_and_traces_channel_capacity);
            let record_and_trace_tx = Arc::new(Mutex::new(record_and_trace_tx));
            let record_and_trace_rx = Arc::new(Mutex::new(record_and_trace_rx));
            let input_rx = Arc::new(Mutex::new(input_rx));
            for _ in 0..opts.recursion_opts.trace_gen_workers {
                let record_and_trace_sync = Arc::clone(&record_and_trace_sync);
                let record_and_trace_tx = Arc::clone(&record_and_trace_tx);
                let input_rx = Arc::clone(&input_rx);
                let span = tracing::debug_span!("generate records and traces");
                s.spawn(move || {
                    let _span = span.enter();
                    loop {
                        let received = { input_rx.lock().unwrap().recv() };
                        if let Ok((index, height, input)) = received {
                            // Get the program and witness stream.
                            let (program, witness_stream) = tracing::debug_span!(
                                "Get program and witness stream"
                            )
                            .in_scope(|| match input {
                                SP1CircuitWitness::Core(input) => {
                                    let mut witness_stream = Vec::new();
                                    Witnessable::<InnerConfig>::write(&input, &mut witness_stream);
                                    (self.recursion_program(&input), witness_stream)
                                }
                                SP1CircuitWitness::Deferred(input) => {
                                    let mut witness_stream = Vec::new();
                                    Witnessable::<InnerConfig>::write(&input, &mut witness_stream);
                                    (self.deferred_program(&input), witness_stream)
                                }
                                SP1CircuitWitness::Compress(input) => {
                                    let mut witness_stream = Vec::new();

                                    let input_with_merkle = self.make_merkle_proofs(input);

                                    Witnessable::<InnerConfig>::write(
                                        &input_with_merkle,
                                        &mut witness_stream,
                                    );

                                    (self.compress_program(&input_with_merkle), witness_stream)
                                }
                            });

                            // Execute the runtime.
                            let record = tracing::debug_span!("execute runtime").in_scope(|| {
                                let mut runtime =
                                    RecursionRuntime::<Val<InnerSC>, Challenge<InnerSC>, _>::new(
                                        program.clone(),
                                        self.compress_prover.config().perm.clone(),
                                    );
                                runtime.witness_stream = witness_stream.into();
                                runtime
                                    .run()
                                    .map_err(|e| {
                                        SP1RecursionProverError::RuntimeError(e.to_string())
                                    })
                                    .unwrap();
                                runtime.record
                            });

                            // Generate the dependencies.
                            let mut records = vec![record];
                            tracing::debug_span!("generate dependencies").in_scope(|| {
                                self.compress_prover
                                    .machine()
                                    .generate_dependencies(&mut records, &opts.recursion_opts)
                            });

                            // Generate the traces.
                            let record = records.into_iter().next().unwrap();
                            let traces = tracing::debug_span!("generate traces")
                                .in_scope(|| self.compress_prover.generate_traces(&record));

                            // Wait for our turn to update the state.
                            record_and_trace_sync.wait_for_turn(index);

                            // Send the record and traces to the worker.
                            record_and_trace_tx
                                .lock()
                                .unwrap()
                                .send((index, height, program, record, traces))
                                .unwrap();

                            // Advance the turn.
                            record_and_trace_sync.advance_turn();
                        } else {
                            break;
                        }
                    }
                });
            }

            // Spawn workers who generate the compress proofs.
            let proofs_sync = Arc::new(TurnBasedSync::new());
            let (proofs_tx, proofs_rx) =
                sync_channel::<(usize, usize, StarkVerifyingKey<InnerSC>, ShardProof<InnerSC>)>(
                    opts.recursion_opts.shard_batch_size,
                );
            let proofs_tx = Arc::new(Mutex::new(proofs_tx));
            let proofs_rx = Arc::new(Mutex::new(proofs_rx));
            let mut prover_handles = Vec::new();
            for _ in 0..opts.recursion_opts.shard_batch_size {
                let prover_sync = Arc::clone(&proofs_sync);
                let record_and_trace_rx = Arc::clone(&record_and_trace_rx);
                let proofs_tx = Arc::clone(&proofs_tx);
                let span = tracing::debug_span!("prove");
                let handle = s.spawn(move || {
                    let _span = span.enter();
                    loop {
                        let received = { record_and_trace_rx.lock().unwrap().recv() };
                        if let Ok((index, height, program, record, traces)) = received {
                            tracing::debug_span!("batch").in_scope(|| {
                                // Get the keys.
                                let (pk, vk) = tracing::debug_span!("Setup compress program")
                                    .in_scope(|| self.compress_prover.setup(&program));

                                // Observe the proving key.
                                let mut challenger = self.compress_prover.config().challenger();
                                tracing::debug_span!("observe proving key").in_scope(|| {
                                    pk.observe_into(&mut challenger);
                                });

                                #[cfg(feature = "debug")]
                                self.compress_prover.debug_constraints(
                                    &pk.to_host(),
                                    vec![record.clone()],
                                    &mut challenger.clone(),
                                );

                                // Commit to the record and traces.
                                let data = tracing::debug_span!("commit")
                                    .in_scope(|| self.compress_prover.commit(record, traces));

                                // Observe the commitment.
                                tracing::debug_span!("observe commitment").in_scope(|| {
                                    challenger.observe(data.main_commit);
                                    challenger.observe_slice(
                                        &data.public_values[0..self.compress_prover.num_pv_elts()],
                                    );
                                });

                                // Generate the proof.
                                let proof = tracing::debug_span!("open").in_scope(|| {
                                    self.compress_prover.open(&pk, data, &mut challenger).unwrap()
                                });

                                // Verify the proof.
                                #[cfg(feature = "debug")]
                                self.compress_prover
                                    .machine()
                                    .verify(
                                        &vk,
                                        &sp1_stark::MachineProof {
                                            shard_proofs: vec![proof.clone()],
                                        },
                                        &mut self.compress_prover.config().challenger(),
                                    )
                                    .unwrap();

                                // Wait for our turn to update the state.
                                prover_sync.wait_for_turn(index);

                                // Send the proof.
                                proofs_tx.lock().unwrap().send((index, height, vk, proof)).unwrap();

                                // Advance the turn.
                                prover_sync.advance_turn();
                            });
                        } else {
                            break;
                        }
                    }
                });
                prover_handles.push(handle);
            }

            // Spawn a worker that generates inputs for the next layer.
            let handle = {
                let input_tx = Arc::clone(&input_tx);
                let proofs_rx = Arc::clone(&proofs_rx);
                let span = tracing::debug_span!("generate next layer inputs");
                s.spawn(move || {
                    let _span = span.enter();
                    let mut count = num_first_layer_inputs;
                    let mut batch: Vec<(
                        usize,
                        usize,
                        StarkVerifyingKey<InnerSC>,
                        ShardProof<InnerSC>,
                    )> = Vec::new();
                    loop {
                        let received = { proofs_rx.lock().unwrap().recv() };
                        if let Ok((index, height, vk, proof)) = received {
                            batch.push((index, height, vk, proof));

                            // Compute whether we've reached the root of the tree.
                            let is_complete = height == expected_height;

                            // If it's not complete, and we haven't reached the batch size,
                            // continue.
                            if !is_complete && batch.len() < batch_size {
                                continue;
                            }

                            // Compute whether we're at the last input of a layer.
                            let mut is_last = false;
                            if let Some(first) = batch.first() {
                                is_last = first.1 != height;
                            }

                            // If we're at the last input of a layer, we need to only include the
                            // first input, otherwise we include all inputs.
                            let inputs =
                                if is_last { vec![batch[0].clone()] } else { batch.clone() };

                            let next_input_index = inputs[0].1 + 1;
                            let vks_and_proofs = inputs
                                .into_iter()
                                .map(|(_, _, vk, proof)| (vk, proof))
                                .collect::<Vec<_>>();
                            let input = SP1CircuitWitness::Compress(SP1CompressWitnessValues {
                                vks_and_proofs,
                                is_complete,
                            });

                            input_sync.wait_for_turn(count);
                            input_tx
                                .lock()
                                .unwrap()
                                .send((count, next_input_index, input))
                                .unwrap();
                            input_sync.advance_turn();
                            count += 1;

                            // If we're at the root of the tree, stop generating inputs.
                            if is_complete {
                                break;
                            }

                            // If we were at the last input of a layer, we keep everything but the
                            // first input. Otherwise, we empty the batch.
                            if is_last {
                                batch = vec![batch[1].clone()];
                            } else {
                                batch = Vec::new();
                            }
                        } else {
                            break;
                        }
                    }
                })
            };

            // Wait for all the provers to finish.
            drop(input_tx);
            drop(record_and_trace_tx);
            drop(proofs_tx);
            for handle in prover_handles {
                handle.join().unwrap();
            }
            handle.join().unwrap();

            let (_, _, vk, proof) = proofs_rx.lock().unwrap().recv().unwrap();
            (vk, proof)
        });

        Ok(SP1ReduceProof { vk, proof })
    }

    /// Wrap a reduce proof into a STARK proven over a SNARK-friendly field.
    #[instrument(name = "shrink", level = "info", skip_all)]
    pub fn shrink(
        &self,
        reduced_proof: SP1ReduceProof<InnerSC>,
        opts: SP1ProverOpts,
    ) -> Result<SP1ReduceProof<InnerSC>, SP1RecursionProverError> {
        // Make the compress proof.
        let SP1ReduceProof { vk: compressed_vk, proof: compressed_proof } = reduced_proof;
        let input = SP1CompressWitnessValues {
            vks_and_proofs: vec![(compressed_vk, compressed_proof)],
            is_complete: true,
        };

        let input_with_merkle = self.make_merkle_proofs(input);

        let program = self.shrink_program(&input_with_merkle);

        // Run the compress program.
        let mut runtime = RecursionRuntime::<Val<InnerSC>, Challenge<InnerSC>, _>::new(
            program.clone(),
            self.shrink_prover.config().perm.clone(),
        );

        let mut witness_stream = Vec::new();
        Witnessable::<InnerConfig>::write(&input_with_merkle, &mut witness_stream);

        runtime.witness_stream = witness_stream.into();

        runtime.run().map_err(|e| SP1RecursionProverError::RuntimeError(e.to_string()))?;

        runtime.print_stats();
        tracing::debug!("Shrink program executed successfully");

        let (shrink_pk, shrink_vk) =
            tracing::debug_span!("setup shrink").in_scope(|| self.shrink_prover.setup(&program));

        // Prove the compress program.
        let mut compress_challenger = self.shrink_prover.config().challenger();
        let mut compress_proof = self
            .shrink_prover
            .prove(&shrink_pk, vec![runtime.record], &mut compress_challenger, opts.recursion_opts)
            .unwrap();

        Ok(SP1ReduceProof { vk: shrink_vk, proof: compress_proof.shard_proofs.pop().unwrap() })
    }

    /// Wrap a reduce proof into a STARK proven over a SNARK-friendly field.
    #[instrument(name = "wrap_bn254", level = "info", skip_all)]
    pub fn wrap_bn254(
        &self,
        compressed_proof: SP1ReduceProof<InnerSC>,
        opts: SP1ProverOpts,
    ) -> Result<SP1ReduceProof<OuterSC>, SP1RecursionProverError> {
        let SP1ReduceProof { vk: compressed_vk, proof: compressed_proof } = compressed_proof;
        let input = SP1CompressWitnessValues {
            vks_and_proofs: vec![(compressed_vk, compressed_proof)],
            is_complete: true,
        };

        let program = self.wrap_program(&input);

        // Run the compress program.
        let mut runtime = RecursionRuntime::<Val<InnerSC>, Challenge<InnerSC>, _>::new(
            program.clone(),
            self.shrink_prover.config().perm.clone(),
        );

        let mut witness_stream = Vec::new();
        Witnessable::<InnerConfig>::write(&input, &mut witness_stream);

        runtime.witness_stream = witness_stream.into();

        runtime.run().map_err(|e| SP1RecursionProverError::RuntimeError(e.to_string()))?;

        runtime.print_stats();
        tracing::debug!("Wrap program executed successfully");

        // Setup the wrap program.
        let (wrap_pk, wrap_vk) =
            tracing::debug_span!("Setup wrap").in_scope(|| self.wrap_prover.setup(&program));

        // Prove the wrap program.
        let mut wrap_challenger = self.wrap_prover.config().challenger();
        let time = std::time::Instant::now();
        let mut wrap_proof = self
            .wrap_prover
            .prove(&wrap_pk, vec![runtime.record], &mut wrap_challenger, opts.recursion_opts)
            .unwrap();
        let elapsed = time.elapsed();
        tracing::debug!("Wrap proving time: {:?}", elapsed);
        let mut wrap_challenger = self.wrap_prover.config().challenger();
        let result = self.wrap_prover.machine().verify(&wrap_vk, &wrap_proof, &mut wrap_challenger);
        match result {
            Ok(_) => tracing::info!("Proof verified successfully"),
            Err(MachineVerificationError::NonZeroCumulativeSum) => {
                tracing::info!("Proof verification failed: NonZeroCumulativeSum")
            }
            e => panic!("Proof verification failed: {:?}", e),
        }
        tracing::info!("Wrapping successful");

        Ok(SP1ReduceProof { vk: wrap_vk, proof: wrap_proof.shard_proofs.pop().unwrap() })
    }

    /// Wrap the STARK proven over a SNARK-friendly field into a PLONK proof.
    #[instrument(name = "wrap_plonk_bn254", level = "info", skip_all)]
    pub fn wrap_plonk_bn254(
        &self,
        proof: SP1ReduceProof<OuterSC>,
        build_dir: &Path,
    ) -> PlonkBn254Proof {
        let input = SP1CompressWitnessValues {
            vks_and_proofs: vec![(proof.vk.clone(), proof.proof.clone())],
            is_complete: true,
        };
        let vkey_hash = proof.sp1_vkey_digest_bn254();
        let committed_values_digest = proof.sp1_commited_values_digest_bn254();

        let mut witness = Witness::default();
        input.write(&mut witness);
        witness.write_commited_values_digest(committed_values_digest);
        witness.write_vkey_hash(vkey_hash);

        let prover = PlonkBn254Prover::new();
        let proof = prover.prove(witness, build_dir.to_path_buf());

        // Verify the proof.
        prover.verify(
            &proof,
            &vkey_hash.as_canonical_biguint(),
            &committed_values_digest.as_canonical_biguint(),
            build_dir,
        );

        proof
    }

    /// Wrap the STARK proven over a SNARK-friendly field into a Groth16 proof.
    #[instrument(name = "wrap_groth16_bn254", level = "info", skip_all)]
    pub fn wrap_groth16_bn254(
        &self,
        proof: SP1ReduceProof<OuterSC>,
        build_dir: &Path,
    ) -> Groth16Bn254Proof {
        let input = SP1CompressWitnessValues {
            vks_and_proofs: vec![(proof.vk.clone(), proof.proof.clone())],
            is_complete: true,
        };
        let vkey_hash = proof.sp1_vkey_digest_bn254();
        let committed_values_digest = proof.sp1_commited_values_digest_bn254();

        let mut witness = Witness::default();
        input.write(&mut witness);
        witness.write_commited_values_digest(committed_values_digest);
        witness.write_vkey_hash(vkey_hash);

        let prover = Groth16Bn254Prover::new();
        let proof = prover.prove(witness, build_dir.to_path_buf());

        // Verify the proof.
        prover.verify(
            &proof,
            &vkey_hash.as_canonical_biguint(),
            &committed_values_digest.as_canonical_biguint(),
            build_dir,
        );

        proof
    }

    /// Accumulate deferred proofs into a single digest.
    pub fn hash_deferred_proofs(
        prev_digest: [Val<CoreSC>; DIGEST_SIZE],
        deferred_proofs: &[SP1ReduceProof<InnerSC>],
    ) -> [Val<CoreSC>; 8] {
        let mut digest = prev_digest;
        for proof in deferred_proofs.iter() {
            let pv: &RecursionPublicValues<Val<CoreSC>> =
                proof.proof.public_values.as_slice().borrow();
            let committed_values_digest = words_to_bytes(&pv.committed_value_digest);
            digest = hash_deferred_proof(
                &digest,
                &pv.sp1_vk_digest,
                &committed_values_digest.try_into().unwrap(),
            );
        }
        digest
    }

    fn make_merkle_proofs(
        &self,
        input: SP1CompressWitnessValues<CoreSC>,
    ) -> SP1CompressWithVKeyWitnessValues<CoreSC>
where {
        // TODO: make an index based on the key itself.
        let vk_indices = input.vks_and_proofs.iter().map(|(_, _)| 0).collect_vec();

        let proofs = vk_indices
            .iter()
            .map(|index| {
                let (_, proof) = MerkleTree::open(&self.merkle_tree, *index);
                proof
            })
            .collect();

        let merkle_val = SP1MerkleProofWitnessValues { root: self.root, vk_merkle_proofs: proofs };

        SP1CompressWithVKeyWitnessValues { compress_val: input, merkle_val }
    }

    fn check_for_high_cycles(cycles: u64) {
        if cycles > 100_000_000 {
            tracing::warn!(
                "high cycle count, consider using the prover network for proof generation: https://docs.succinct.xyz/generating-proofs/prover-network"
            );
        }
    }
}

#[cfg(any(test, feature = "export-tests"))]
pub mod tests {

    use std::{fs::File, io::Read, io::Write};

    use super::*;

    use crate::build::try_build_plonk_bn254_artifacts_dev;
    use anyhow::Result;
    use build::try_build_groth16_bn254_artifacts_dev;
    use p3_field::PrimeField32;

    use sp1_recursion_core_v2::air::RecursionPublicValues;

    #[cfg(test)]
    use serial_test::serial;
    #[cfg(test)]
    use sp1_core_machine::utils::setup_logger;

    #[derive(Debug, Clone, Copy, PartialEq, Eq)]
    pub enum Test {
        Core,
        Compress,
        Shrink,
        Wrap,
        Plonk,
    }

    pub fn test_e2e_prover<C: SP1ProverComponents>(
        prover: &SP1Prover<C>,
        elf: &[u8],
        stdin: SP1Stdin,
        opts: SP1ProverOpts,
        test_kind: Test,
    ) -> Result<()> {
        tracing::info!("initializing prover");
        let context = SP1Context::default();

        tracing::info!("setup elf");
        let (pk, vk) = prover.setup(elf);

        tracing::info!("prove core");
        let core_proof = prover.prove_core(&pk, &stdin, opts, context)?;
        let public_values = core_proof.public_values.clone();

        tracing::info!("verify core");
        prover.verify(&core_proof.proof, &vk)?;

        if test_kind == Test::Core {
            return Ok(());
        }

        tracing::info!("compress");
        let compress_span = tracing::debug_span!("compress").entered();
        let compressed_proof = prover.compress(&vk, core_proof, vec![], opts)?;
        compress_span.exit();

        tracing::info!("verify compressed");
        prover.verify_compressed(&compressed_proof, &vk)?;

        if test_kind == Test::Compress {
            return Ok(());
        }

        tracing::info!("shrink");
        let shrink_proof = prover.shrink(compressed_proof, opts)?;

        tracing::info!("verify shrink");
        prover.verify_shrink(&shrink_proof, &vk)?;

        if test_kind == Test::Shrink {
            return Ok(());
        }

        tracing::info!("wrap bn254");
        let wrapped_bn254_proof = prover.wrap_bn254(shrink_proof, opts)?;
        let bytes = bincode::serialize(&wrapped_bn254_proof).unwrap();

        // Save the proof.
        let mut file = File::create("proof-with-pis.bin").unwrap();
        file.write_all(bytes.as_slice()).unwrap();

        // Load the proof.
        let mut file = File::open("proof-with-pis.bin").unwrap();
        let mut bytes = Vec::new();
        file.read_to_end(&mut bytes).unwrap();

        let wrapped_bn254_proof = bincode::deserialize(&bytes).unwrap();

        tracing::info!("verify wrap bn254");
        prover.verify_wrap_bn254(&wrapped_bn254_proof, &vk).unwrap();

        if test_kind == Test::Wrap {
            return Ok(());
        }

        tracing::info!("checking vkey hash babybear");
        let vk_digest_babybear = wrapped_bn254_proof.sp1_vkey_digest_babybear();
        assert_eq!(vk_digest_babybear, vk.hash_babybear());

        tracing::info!("checking vkey hash bn254");
        let vk_digest_bn254 = wrapped_bn254_proof.sp1_vkey_digest_bn254();
        assert_eq!(vk_digest_bn254, vk.hash_bn254());

        tracing::info!("generate plonk bn254 proof");
        let artifacts_dir = try_build_plonk_bn254_artifacts_dev(
            &wrapped_bn254_proof.vk,
            &wrapped_bn254_proof.proof,
        );
        let plonk_bn254_proof =
            prover.wrap_plonk_bn254(wrapped_bn254_proof.clone(), &artifacts_dir);
        println!("{:?}", plonk_bn254_proof);

        prover.verify_plonk_bn254(&plonk_bn254_proof, &vk, &public_values, &artifacts_dir)?;

        tracing::info!("generate groth16 bn254 proof");
        let artifacts_dir = try_build_groth16_bn254_artifacts_dev(
            &wrapped_bn254_proof.vk,
            &wrapped_bn254_proof.proof,
        );
        let groth16_bn254_proof = prover.wrap_groth16_bn254(wrapped_bn254_proof, &artifacts_dir);
        println!("{:?}", groth16_bn254_proof);

        prover.verify_groth16_bn254(&groth16_bn254_proof, &vk, &public_values, &artifacts_dir)?;

        Ok(())
    }

    pub fn test_e2e_with_deferred_proofs_prover<C: SP1ProverComponents>(
        opts: SP1ProverOpts,
    ) -> Result<()> {
        // Test program which proves the Keccak-256 hash of various inputs.
        let keccak_elf = include_bytes!("../../../tests/keccak256/elf/riscv32im-succinct-zkvm-elf");

        // Test program which verifies proofs of a vkey and a list of committed inputs.
        let verify_elf =
            include_bytes!("../../../tests/verify-proof/elf/riscv32im-succinct-zkvm-elf");

        tracing::info!("initializing prover");
        let prover = SP1Prover::<C>::new();

        tracing::info!("setup keccak elf");
        let (keccak_pk, keccak_vk) = prover.setup(keccak_elf);

        tracing::info!("setup verify elf");
        let (verify_pk, verify_vk) = prover.setup(verify_elf);

        tracing::info!("prove subproof 1");
        let mut stdin = SP1Stdin::new();
        stdin.write(&1usize);
        stdin.write(&vec![0u8, 0, 0]);
        let deferred_proof_1 = prover.prove_core(&keccak_pk, &stdin, opts, Default::default())?;
        let pv_1 = deferred_proof_1.public_values.as_slice().to_vec().clone();

        // Generate a second proof of keccak of various inputs.
        tracing::info!("prove subproof 2");
        let mut stdin = SP1Stdin::new();
        stdin.write(&3usize);
        stdin.write(&vec![0u8, 1, 2]);
        stdin.write(&vec![2, 3, 4]);
        stdin.write(&vec![5, 6, 7]);
        let deferred_proof_2 = prover.prove_core(&keccak_pk, &stdin, opts, Default::default())?;
        let pv_2 = deferred_proof_2.public_values.as_slice().to_vec().clone();

        // Generate recursive proof of first subproof.
        tracing::info!("compress subproof 1");
        let deferred_reduce_1 = prover.compress(&keccak_vk, deferred_proof_1, vec![], opts)?;

        // Generate recursive proof of second subproof.
        tracing::info!("compress subproof 2");
        let deferred_reduce_2 = prover.compress(&keccak_vk, deferred_proof_2, vec![], opts)?;

        // Run verify program with keccak vkey, subproofs, and their committed values.
        let mut stdin = SP1Stdin::new();
        let vkey_digest = keccak_vk.hash_babybear();
        let vkey_digest: [u32; 8] = vkey_digest
            .iter()
            .map(|n| n.as_canonical_u32())
            .collect::<Vec<_>>()
            .try_into()
            .unwrap();
        stdin.write(&vkey_digest);
        stdin.write(&vec![pv_1.clone(), pv_2.clone(), pv_2.clone()]);
        stdin.write_proof(
            deferred_reduce_1.vk.clone(),
            deferred_reduce_1.proof.clone(),
            keccak_vk.vk.clone(),
        );
        stdin.write_proof(
            deferred_reduce_2.vk.clone(),
            deferred_reduce_2.proof.clone(),
            keccak_vk.vk.clone(),
        );
        stdin.write_proof(
            deferred_reduce_2.vk.clone(),
            deferred_reduce_2.proof.clone(),
            keccak_vk.vk.clone(),
        );

        tracing::info!("proving verify program (core)");
        let verify_proof = prover.prove_core(&verify_pk, &stdin, opts, Default::default())?;
        // let public_values = verify_proof.public_values.clone();

        // Generate recursive proof of verify program
        tracing::info!("compress verify program");
        let verify_reduce = prover.compress(
            &verify_vk,
            verify_proof,
            vec![deferred_reduce_1, deferred_reduce_2.clone(), deferred_reduce_2],
            opts,
        )?;
        let reduce_pv: &RecursionPublicValues<_> =
            verify_reduce.proof.public_values.as_slice().borrow();
        println!("deferred_hash: {:?}", reduce_pv.deferred_proofs_digest);
        println!("complete: {:?}", reduce_pv.is_complete);

        tracing::info!("verify verify program");
        prover.verify_compressed(&verify_reduce, &verify_vk)?;

        let shrink_proof = prover.shrink(verify_reduce, opts)?;

        tracing::info!("verify shrink");
        prover.verify_shrink(&shrink_proof, &verify_vk)?;

        tracing::info!("wrap bn254");
        let wrapped_bn254_proof = prover.wrap_bn254(shrink_proof, opts)?;

        tracing::info!("verify wrap bn254");
        println!("verify wrap bn254 {:#?}", wrapped_bn254_proof.vk.commit);
        prover.verify_wrap_bn254(&wrapped_bn254_proof, &verify_vk).unwrap();

        // tracing::info!("checking vkey hash babybear");
        // let vk_digest_babybear = wrapped_bn254_proof.sp1_vkey_digest_babybear();
        // assert_eq!(vk_digest_babybear, verify_vk.hash_babybear());

        // tracing::info!("checking vkey hash bn254");
        // let vk_digest_bn254 = wrapped_bn254_proof.sp1_vkey_digest_bn254();
        // assert_eq!(vk_digest_bn254, verify_vk.hash_bn254());

        // tracing::info!("generate groth16 bn254 proof");
        // let artifacts_dir = try_build_groth16_bn254_artifacts_dev(
        //     &wrapped_bn254_proof.vk,
        //     &wrapped_bn254_proof.proof,
        // );
        // let groth16_bn254_proof = prover.wrap_groth16_bn254(wrapped_bn254_proof, &artifacts_dir);
        // println!("{:?}", groth16_bn254_proof);

        // prover.verify_groth16_bn254(
        //     &groth16_bn254_proof,
        //     &verify_vk,
        //     &public_values,
        //     &artifacts_dir,
        // )?;

        Ok(())
    }

    /// Tests an end-to-end workflow of proving a program across the entire proof generation
    /// pipeline.
    ///
    /// Add `FRI_QUERIES`=1 to your environment for faster execution. Should only take a few minutes
    /// on a Mac M2. Note: This test always re-builds the plonk bn254 artifacts, so setting SP1_DEV
    /// is not needed.
    #[test]
    #[serial]
    fn test_e2e() -> Result<()> {
        let elf = include_bytes!("../../../tests/fibonacci/elf/riscv32im-succinct-zkvm-elf");
        setup_logger();
        let opts = SP1ProverOpts::default();
        // TODO(mattstam): We should Test::Plonk here, but this uses the existing
        // docker image which has a different API than the current. So we need to wait until the
        // next release (v1.2.0+), and then switch it back.
        let prover = SP1Prover::<DefaultProverComponents>::new();
        test_e2e_prover::<DefaultProverComponents>(
            &prover,
            elf,
            SP1Stdin::default(),
            opts,
            Test::Plonk,
        )
    }

    /// Tests an end-to-end workflow of proving a program across the entire proof generation
    /// pipeline in addition to verifying deferred proofs.
    #[test]
    #[serial]
    fn test_e2e_with_deferred_proofs() -> Result<()> {
        setup_logger();
        test_e2e_with_deferred_proofs_prover::<DefaultProverComponents>(SP1ProverOpts::default())
    }
}<|MERGE_RESOLUTION|>--- conflicted
+++ resolved
@@ -304,17 +304,12 @@
                 let builder_span = tracing::debug_span!("build compress program").entered();
                 let mut builder = Builder::<InnerConfig>::default();
                 let input = input.read(&mut builder);
-<<<<<<< HEAD
-                SP1CompressVerifier::verify(&mut builder, self.compress_prover.machine(), input);
-                let operations = builder.into_operations();
-=======
                 SP1CompressWithVKeyVerifier::verify(
                     &mut builder,
                     self.compress_prover.machine(),
                     input,
                 );
-                let operations = builder.operations;
->>>>>>> c26c303e
+                let operations = builder.into_operations();
                 builder_span.exit();
 
                 // Compile the program.
