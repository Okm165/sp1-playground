--- conflicted
+++ resolved
@@ -51,13 +51,12 @@
 path = "scripts/e2e.rs"
 
 [[bin]]
-<<<<<<< HEAD
 name = "test_verification"
 path = "scripts/test_verification.rs"
-=======
+
+[[bin]]
 name = "build_groth16"
 path = "scripts/build_groth16.rs"
->>>>>>> 4b1d6a4e
 
 [features]
 neon = ["sp1-core/neon"]