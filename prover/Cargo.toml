[package]
name = "sp1-prover"
version = "0.1.0"
edition = "2021"

# See more keys and their definitions at https://doc.rust-lang.org/cargo/reference/manifest.html

[dependencies]
sp1-recursion-program = { path = "../recursion/program" }
sp1-recursion-circuit = { path = "../recursion/circuit" }
sp1-recursion-compiler = { path = "../recursion/compiler" }
sp1-recursion-core = { path = "../recursion/core" }
sp1-recursion-groth16-ffi = { path = "../recursion/groth16-ffi" }
sp1-core = { path = "../core" }
p3-field = { workspace = true }
p3-challenger = { workspace = true }
p3-baby-bear = { workspace = true }
p3-commit = { workspace = true }
bincode = "1.3.3"
serde = { version = "1.0", features = ["derive", "rc"] }
backtrace = "0.3.71"
rayon = "1.10.0"
itertools = "0.12.1"
tracing = "0.1.40"
tracing-subscriber = "0.3.18"
tracing-appender = "0.2.3"
serde_json = "1.0.116"
<<<<<<< HEAD
clap = { version = "4.4.15", features = ["derive", "env"] }
=======
sha2 = "0.10.8"
hex = "0.4.3"
anyhow = "1.0.82"
>>>>>>> ab103ee5

[[bin]]
name = "fibonacci_sweep"
path = "scripts/fibonacci_sweep.rs"

[[bin]]
name = "tendermint_sweep"
path = "scripts/tendermint_sweep.rs"

[[bin]]
name = "fibonacci_groth16"
path = "scripts/fibonacci_groth16.rs"

<<<<<<< HEAD
[[bin]]
name = "e2e"
path = "scripts/e2e.rs"
=======
[features]
neon = ["sp1-core/neon"]
>>>>>>> ab103ee5
<|MERGE_RESOLUTION|>--- conflicted
+++ resolved
@@ -25,13 +25,10 @@
 tracing-subscriber = "0.3.18"
 tracing-appender = "0.2.3"
 serde_json = "1.0.116"
-<<<<<<< HEAD
 clap = { version = "4.4.15", features = ["derive", "env"] }
-=======
 sha2 = "0.10.8"
 hex = "0.4.3"
 anyhow = "1.0.82"
->>>>>>> ab103ee5
 
 [[bin]]
 name = "fibonacci_sweep"
@@ -45,11 +42,9 @@
 name = "fibonacci_groth16"
 path = "scripts/fibonacci_groth16.rs"
 
-<<<<<<< HEAD
 [[bin]]
 name = "e2e"
 path = "scripts/e2e.rs"
-=======
+
 [features]
-neon = ["sp1-core/neon"]
->>>>>>> ab103ee5
+neon = ["sp1-core/neon"]