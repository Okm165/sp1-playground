use std::borrow::Borrow;

use anyhow::Result;
use p3_baby_bear::BabyBear;
use p3_field::AbstractField;
use sp1_core::{
    air::PublicValues,
    stark::{MachineProof, MachineVerificationError, StarkGenericConfig},
    utils::BabyBearPoseidon2,
};
use sp1_recursion_core::{air::RecursionPublicValues, stark::config::BabyBearPoseidon2Outer};

use crate::{
    CoreSC, HashableKey, OuterSC, SP1CoreProofData, SP1Prover, SP1ReduceProof, SP1VerifyingKey,
};

impl SP1Prover {
    /// Verify a core proof by verifying the shards, verifying lookup bus, verifying that the
    /// shards are contiguous and complete.
    pub fn verify(
        &self,
        proof: &SP1CoreProofData,
        vk: &SP1VerifyingKey,
    ) -> Result<(), MachineVerificationError<CoreSC>> {
        let mut challenger = self.core_machine.config().challenger();
        let machine_proof = MachineProof {
            shard_proofs: proof.0.to_vec(),
        };
        self.core_machine
            .verify(&vk.vk, &machine_proof, &mut challenger)?;

        // Verify shard transitions
        for (i, shard_proof) in proof.0.iter().enumerate() {
            let public_values = PublicValues::from_vec(shard_proof.public_values.clone());
            // Verify shard transitions
            if i == 0 {
                // If it's the first shard, index should be 1.
                if public_values.shard != BabyBear::one() {
                    return Err(MachineVerificationError::InvalidPublicValues(
                        "first shard not 1",
                    ));
                }
                if public_values.start_pc != vk.vk.pc_start {
                    return Err(MachineVerificationError::InvalidPublicValues(
                        "wrong pc_start",
                    ));
                }
            } else {
                let prev_shard_proof = &proof.0[i - 1];
                let prev_public_values =
                    PublicValues::from_vec(prev_shard_proof.public_values.clone());
                // For non-first shards, the index should be the previous index + 1.
                if public_values.shard != prev_public_values.shard + BabyBear::one() {
                    return Err(MachineVerificationError::InvalidPublicValues(
                        "non incremental shard index",
                    ));
                }
                // Start pc should be what the next pc declared in the previous shard was.
                if public_values.start_pc != prev_public_values.next_pc {
                    return Err(MachineVerificationError::InvalidPublicValues("pc mismatch"));
                }
                // Digests and exit code should be the same in all shards.
                if public_values.committed_value_digest != prev_public_values.committed_value_digest
                    || public_values.deferred_proofs_digest
                        != prev_public_values.deferred_proofs_digest
                    || public_values.exit_code != prev_public_values.exit_code
                {
                    return Err(MachineVerificationError::InvalidPublicValues(
                        "digest or exit code mismatch",
                    ));
                }
                // The last shard should be halted. Halt is signaled with next_pc == 0.
                if i == proof.0.len() - 1 && public_values.next_pc != BabyBear::zero() {
                    return Err(MachineVerificationError::InvalidPublicValues(
                        "last shard isn't halted",
                    ));
                }
                // All non-last shards should not be halted.
                if i != proof.0.len() - 1 && public_values.next_pc == BabyBear::zero() {
                    return Err(MachineVerificationError::InvalidPublicValues(
                        "non-last shard is halted",
                    ));
                }
            }
        }

        Ok(())
    }

    /// Verify a compressed proof.
    pub fn verify_compressed(
        &self,
        proof: &SP1ReduceProof<BabyBearPoseidon2>,
        vk: &SP1VerifyingKey,
<<<<<<< HEAD
    ) -> Result<(), ProgramVerificationError<CoreSC>> {
        let mut challenger = self.reduce_machine.config().challenger();
=======
    ) -> Result<(), MachineVerificationError<CoreSC>> {
        let mut challenger = self.compress_machine.config().challenger();
>>>>>>> 1ba892a2
        let machine_proof = MachineProof {
            shard_proofs: vec![proof.proof.clone()],
        };
        self.reduce_machine
            .verify(&self.reduce_vk, &machine_proof, &mut challenger)?;

        // Validate public values
<<<<<<< HEAD
        let public_values: &RecursionPublicValues<_> = proof.0.public_values.as_slice().borrow();
=======
        let public_values = RecursionPublicValues::from_vec(proof.proof.public_values.clone());
>>>>>>> 1ba892a2

        // `is_complete` should be 1. In the reduce program, this ensures that the proof is fully reduced.
        if public_values.is_complete != BabyBear::one() {
            return Err(MachineVerificationError::InvalidPublicValues(
                "is_complete is not 1",
            ));
        }

        // Verify that the proof is for the sp1 vkey we are expecting.
        let vkey_hash = vk.hash();
        if public_values.sp1_vk_digest != vkey_hash {
            return Err(MachineVerificationError::InvalidPublicValues(
                "sp1 vk hash mismatch",
            ));
        }

        // Verify that the reduce program is the one we are expecting.
<<<<<<< HEAD
        let recursion_vkey_hash = self.shrink_vk.hash();
        if public_values.reduce_vk_digest != recursion_vkey_hash {
            return Err(ProgramVerificationError::InvalidPublicValues(
=======
        let recursion_vkey_hash = self.compress_vk.hash();
        if public_values.recursion_vk_digest != recursion_vkey_hash {
            return Err(MachineVerificationError::InvalidPublicValues(
                "recursion vk hash mismatch",
            ));
        }

        Ok(())
    }

    /// Verify a shrink proof.
    pub fn verify_shrink(
        &self,
        proof: &SP1ReduceProof<BabyBearPoseidon2>,
        vk: &SP1VerifyingKey,
    ) -> Result<(), MachineVerificationError<CoreSC>> {
        let mut challenger = self.shrink_machine.config().challenger();
        let machine_proof = MachineProof {
            shard_proofs: vec![proof.proof.clone()],
        };
        self.shrink_machine
            .verify(&self.shrink_vk, &machine_proof, &mut challenger)?;

        // Validate public values
        let public_values = RecursionPublicValues::from_vec(proof.proof.public_values.clone());

        // `is_complete` should be 1. In the reduce program, this ensures that the proof is fully reduced.
        if public_values.is_complete != BabyBear::one() {
            return Err(MachineVerificationError::InvalidPublicValues(
                "is_complete is not 1",
            ));
        }

        // Verify that the proof is for the sp1 vkey we are expecting.
        let vkey_hash = vk.hash();
        if public_values.sp1_vk_digest != vkey_hash {
            return Err(MachineVerificationError::InvalidPublicValues(
                "sp1 vk hash mismatch",
            ));
        }

        // Verify that the reduce program is the one we are expecting.
        let recursion_vkey_hash = self.shrink_vk.hash();
        if public_values.recursion_vk_digest != recursion_vkey_hash {
            return Err(MachineVerificationError::InvalidPublicValues(
                "recursion vk hash mismatch",
            ));
        }

        Ok(())
    }

    /// Verify a wrap bn254 proof.
    pub fn verify_wrap_bn254(
        &self,
        proof: &SP1ReduceProof<BabyBearPoseidon2Outer>,
        vk: &SP1VerifyingKey,
    ) -> Result<(), MachineVerificationError<OuterSC>> {
        let mut challenger = self.wrap_machine.config().challenger();
        let machine_proof = MachineProof {
            shard_proofs: vec![proof.proof.clone()],
        };
        self.wrap_machine
            .verify(&self.wrap_vk, &machine_proof, &mut challenger)?;

        // Validate public values
        let public_values = RecursionPublicValues::from_vec(proof.proof.public_values.clone());

        // `is_complete` should be 1. In the reduce program, this ensures that the proof is fully reduced.
        if public_values.is_complete != BabyBear::one() {
            return Err(MachineVerificationError::InvalidPublicValues(
                "is_complete is not 1",
            ));
        }

        // Verify that the proof is for the sp1 vkey we are expecting.
        let vkey_hash = vk.hash();
        if public_values.sp1_vk_digest != vkey_hash {
            return Err(MachineVerificationError::InvalidPublicValues(
                "sp1 vk hash mismatch",
            ));
        }

        // Verify that the reduce program is the one we are expecting.
        let recursion_vkey_hash = self.shrink_vk.hash();
        if public_values.recursion_vk_digest != recursion_vkey_hash {
            return Err(MachineVerificationError::InvalidPublicValues(
>>>>>>> 1ba892a2
                "recursion vk hash mismatch",
            ));
        }

        Ok(())
    }
}<|MERGE_RESOLUTION|>--- conflicted
+++ resolved
@@ -92,25 +92,17 @@
         &self,
         proof: &SP1ReduceProof<BabyBearPoseidon2>,
         vk: &SP1VerifyingKey,
-<<<<<<< HEAD
-    ) -> Result<(), ProgramVerificationError<CoreSC>> {
-        let mut challenger = self.reduce_machine.config().challenger();
-=======
     ) -> Result<(), MachineVerificationError<CoreSC>> {
         let mut challenger = self.compress_machine.config().challenger();
->>>>>>> 1ba892a2
         let machine_proof = MachineProof {
             shard_proofs: vec![proof.proof.clone()],
         };
-        self.reduce_machine
-            .verify(&self.reduce_vk, &machine_proof, &mut challenger)?;
+        self.compress_machine
+            .verify(&self.compress_vk, &machine_proof, &mut challenger)?;
 
         // Validate public values
-<<<<<<< HEAD
-        let public_values: &RecursionPublicValues<_> = proof.0.public_values.as_slice().borrow();
-=======
-        let public_values = RecursionPublicValues::from_vec(proof.proof.public_values.clone());
->>>>>>> 1ba892a2
+        let public_values: &RecursionPublicValues<_> =
+            proof.proof.public_values.as_slice().borrow();
 
         // `is_complete` should be 1. In the reduce program, this ensures that the proof is fully reduced.
         if public_values.is_complete != BabyBear::one() {
@@ -128,13 +120,8 @@
         }
 
         // Verify that the reduce program is the one we are expecting.
-<<<<<<< HEAD
-        let recursion_vkey_hash = self.shrink_vk.hash();
+        let recursion_vkey_hash = self.compress_vk.hash();
         if public_values.reduce_vk_digest != recursion_vkey_hash {
-            return Err(ProgramVerificationError::InvalidPublicValues(
-=======
-        let recursion_vkey_hash = self.compress_vk.hash();
-        if public_values.recursion_vk_digest != recursion_vkey_hash {
             return Err(MachineVerificationError::InvalidPublicValues(
                 "recursion vk hash mismatch",
             ));
@@ -157,7 +144,8 @@
             .verify(&self.shrink_vk, &machine_proof, &mut challenger)?;
 
         // Validate public values
-        let public_values = RecursionPublicValues::from_vec(proof.proof.public_values.clone());
+        let public_values: &RecursionPublicValues<_> =
+            proof.proof.public_values.as_slice().borrow();
 
         // `is_complete` should be 1. In the reduce program, this ensures that the proof is fully reduced.
         if public_values.is_complete != BabyBear::one() {
@@ -176,7 +164,7 @@
 
         // Verify that the reduce program is the one we are expecting.
         let recursion_vkey_hash = self.shrink_vk.hash();
-        if public_values.recursion_vk_digest != recursion_vkey_hash {
+        if public_values.reduce_vk_digest != recursion_vkey_hash {
             return Err(MachineVerificationError::InvalidPublicValues(
                 "recursion vk hash mismatch",
             ));
@@ -199,7 +187,8 @@
             .verify(&self.wrap_vk, &machine_proof, &mut challenger)?;
 
         // Validate public values
-        let public_values = RecursionPublicValues::from_vec(proof.proof.public_values.clone());
+        let public_values: &RecursionPublicValues<_> =
+            proof.proof.public_values.as_slice().borrow();
 
         // `is_complete` should be 1. In the reduce program, this ensures that the proof is fully reduced.
         if public_values.is_complete != BabyBear::one() {
@@ -218,9 +207,8 @@
 
         // Verify that the reduce program is the one we are expecting.
         let recursion_vkey_hash = self.shrink_vk.hash();
-        if public_values.recursion_vk_digest != recursion_vkey_hash {
-            return Err(MachineVerificationError::InvalidPublicValues(
->>>>>>> 1ba892a2
+        if public_values.reduce_vk_digest != recursion_vkey_hash {
+            return Err(MachineVerificationError::InvalidPublicValues(
                 "recursion vk hash mismatch",
             ));
         }
