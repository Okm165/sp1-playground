#![feature(generic_const_exprs)]
#![allow(incomplete_features)]

<<<<<<< HEAD
use sp1_core::{
    runtime::Program,
    stark::{Proof, RiscvAir},
    utils::{setup_logger, BabyBearPoseidon2},
};
use sp1_prover::SP1ProverImpl;
use sp1_recursion_circuit::stark::build_wrap_circuit;
=======
use sp1_prover::SP1Prover;
use sp1_recursion_circuit::stark::build_wrap_circuit;
use sp1_sdk::{utils::setup_logger, SP1Stdin};
>>>>>>> 08a62812

pub fn main() {
    setup_logger();

<<<<<<< HEAD
    let prover = SP1ProverImpl::new();
    let elf =
        include_bytes!("../../../examples/fibonacci-io/program/elf/riscv32im-succinct-zkvm-elf");
    let program = Program::from(elf);
    let sp1_config = BabyBearPoseidon2::new();
    let sp1_machine = RiscvAir::machine(sp1_config);
    let (_, sp1_vk) = sp1_machine.setup(&program);
    let core_proof: Proof<BabyBearPoseidon2> = tracing::info_span!("sp1 proof")
        .in_scope(|| SP1ProverImpl::prove(elf, &[bincode::serialize::<u32>(&4).unwrap()]));
    // Verify the core proof.
    SP1ProverImpl::verify(elf, &core_proof);

    let sp1_challenger = prover.initialize_challenger(&sp1_vk, &core_proof.shard_proofs);
=======
    let elf = include_bytes!("../../../examples/fibonacci/program/elf/riscv32im-succinct-zkvm-elf");
>>>>>>> 08a62812

    tracing::info!("initializing prover");
    let prover = SP1Prover::new();

    tracing::info!("setup elf");
    let (pk, vk) = prover.setup(elf);

    tracing::info!("prove core");
    let stdin = SP1Stdin::new();
    let core_proof = prover.prove_core(&pk, &stdin);

    // TODO: Get rid of this method by reading it from public values.
    let core_challenger = prover.setup_core_challenger(&vk, &core_proof);

    tracing::info!("reduce");
    let reduced_proof = prover.reduce(&vk, core_proof);

    tracing::info!("wrap");
    let wrapped_proof = prover.wrap_bn254(&vk, core_challenger, reduced_proof);

    let constraints = tracing::info_span!("wrap circuit")
        .in_scope(|| build_wrap_circuit(&prover.reduce_vk_outer, wrapped_proof));

    // Write constraints to file
    let serialized = serde_json::to_string(&constraints).unwrap();
    let mut file = std::fs::File::create("constraints.json").unwrap();
    std::io::Write::write_all(&mut file, serialized.as_bytes()).unwrap();
}<|MERGE_RESOLUTION|>--- conflicted
+++ resolved
@@ -1,40 +1,15 @@
 #![feature(generic_const_exprs)]
 #![allow(incomplete_features)]
 
-<<<<<<< HEAD
-use sp1_core::{
-    runtime::Program,
-    stark::{Proof, RiscvAir},
-    utils::{setup_logger, BabyBearPoseidon2},
-};
-use sp1_prover::SP1ProverImpl;
-use sp1_recursion_circuit::stark::build_wrap_circuit;
-=======
+use sp1_core::io::SP1Stdin;
+use sp1_core::utils::setup_logger;
 use sp1_prover::SP1Prover;
 use sp1_recursion_circuit::stark::build_wrap_circuit;
-use sp1_sdk::{utils::setup_logger, SP1Stdin};
->>>>>>> 08a62812
 
 pub fn main() {
     setup_logger();
 
-<<<<<<< HEAD
-    let prover = SP1ProverImpl::new();
-    let elf =
-        include_bytes!("../../../examples/fibonacci-io/program/elf/riscv32im-succinct-zkvm-elf");
-    let program = Program::from(elf);
-    let sp1_config = BabyBearPoseidon2::new();
-    let sp1_machine = RiscvAir::machine(sp1_config);
-    let (_, sp1_vk) = sp1_machine.setup(&program);
-    let core_proof: Proof<BabyBearPoseidon2> = tracing::info_span!("sp1 proof")
-        .in_scope(|| SP1ProverImpl::prove(elf, &[bincode::serialize::<u32>(&4).unwrap()]));
-    // Verify the core proof.
-    SP1ProverImpl::verify(elf, &core_proof);
-
-    let sp1_challenger = prover.initialize_challenger(&sp1_vk, &core_proof.shard_proofs);
-=======
     let elf = include_bytes!("../../../examples/fibonacci/program/elf/riscv32im-succinct-zkvm-elf");
->>>>>>> 08a62812
 
     tracing::info!("initializing prover");
     let prover = SP1Prover::new();
