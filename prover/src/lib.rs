--- conflicted
+++ resolved
@@ -36,15 +36,10 @@
 type OuterSC = BabyBearPoseidon2Outer;
 
 pub struct SP1ProverImpl {
-<<<<<<< HEAD
     pub reduce_program: RecursionProgram<BabyBear>,
+    pub reduce_setup_rogram: RecursionProgram<BabyBear>,
     pub reduce_vk_inner: VerifyingKey<InnerSC>,
     pub reduce_vk_outer: VerifyingKey<OuterSC>,
-=======
-    reduce_setup_program: RecursionProgram<BabyBear>,
-    reduce_program: RecursionProgram<BabyBear>,
-    reduce_vk: VerifyingKey<InnerSC>,
->>>>>>> 0e21b5c1
 }
 
 #[derive(Serialize, Deserialize)]
@@ -94,11 +89,6 @@
 impl SP1ProverImpl {
     pub fn new() -> Self {
         // TODO: load from serde
-<<<<<<< HEAD
-        let reduce_program = build_reduce_program();
-        let (_, reduce_vk_inner) = RecursionAir::machine(InnerSC::default()).setup(&reduce_program);
-        let (_, reduce_vk_outer) = RecursionAir::machine(OuterSC::default()).setup(&reduce_program);
-=======
         let reduce_setup_program = build_reduce(true);
         let mut reduce_program = build_reduce(false);
         reduce_program.instructions[0] = Instruction::new(
@@ -111,8 +101,8 @@
             false,
             false,
         );
-        let (_, reduce_vk) = RecursionAir::machine(InnerSC::default()).setup(&reduce_program);
->>>>>>> 0e21b5c1
+        let (_, reduce_vk_inner) = RecursionAir::machine(InnerSC::default()).setup(&reduce_program);
+        let (_, reduce_vk_outer) = RecursionAir::machine(OuterSC::default()).setup(&reduce_program);
         Self {
             reduce_setup_program,
             reduce_program,
@@ -370,7 +360,6 @@
 
         let elf =
             include_bytes!("../../examples/fibonacci/program/elf/riscv32im-succinct-zkvm-elf");
-<<<<<<< HEAD
         let proof = match std::fs::read("sp1_proof.bin") {
             Ok(proof) => bincode::deserialize::<Proof<SP1SC>>(&proof).unwrap(),
             Err(_) => {
@@ -384,15 +373,7 @@
                 proof
             }
         };
-=======
-        // let stdin = [bincode::serialize::<u32>(&6).unwrap()];
-        // let proof: Proof<SP1SC> = SP1ProverImpl::prove(elf, &stdin);
-        // let serialized = bincode::serialize(&proof).unwrap();
-        // std::fs::write("xxx.bin", serialized).unwrap();
-        // exit(0);
->>>>>>> 0e21b5c1
-
-        let proof: Proof<SP1SC> = bincode::deserialize(&std::fs::read("xxx.bin").unwrap()).unwrap();
+
         let sp1_machine = RiscvAir::machine(SP1SC::default());
         let (_, vk) = sp1_machine.setup(&Program::from(elf));
 
