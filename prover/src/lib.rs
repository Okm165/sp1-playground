--- conflicted
+++ resolved
@@ -530,14 +530,9 @@
         witness_stream.extend(input.write());
 
         runtime.witness_stream = witness_stream.into();
-<<<<<<< HEAD
-        info_span!("runtime.run()").in_scope(|| runtime.run());
-=======
-
         runtime
             .run()
             .map_err(|e| SP1RecursionProverError::RuntimeError(e.to_string()))?;
->>>>>>> 7b74b8b8
         runtime.print_stats();
 
         let mut recursive_challenger = self.compress_prover.config().challenger();
